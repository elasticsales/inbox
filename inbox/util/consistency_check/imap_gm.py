"""
consistency_check support for Gmail-over-IMAP
"""

# setup.py boilerplate for this plugin:
#
# entry_points={
#     'inbox.consistency_check_plugins': [
#         'imap_gm = inbox.util.consistency_check.imap_gm:ImapGmailPlugin',
#     ],
# },

from __future__ import absolute_import, division, print_function

import json

from StringIO import StringIO
from flanker.mime.message.headers import MimeHeaders
from flanker.mime.message.headers.parsing import parse_header_value
from inbox.auth.generic import create_imap_connection
from inbox.util.addr import parse_email_address_list
from inbox.util.misc import cleanup_subject

from .dump_gm import DumpGmailMixin


class ImapGmailPlugin(DumpGmailMixin):

    def argparse_addoption(self, parser):
        parser.add_argument(
            '--debug-imap', action='store_true',
            help="IMAPClient debug=True")

    def argparse_args(self, args):
        self.args = args

    def can_slurp_namespace(self, namespace, account):
        return account.provider == 'gmail'

    def can_dump_namespace(self, namespace, account):
        return account.provider == 'gmail'

    def slurp_namespace(self, namespace, account, db):
        info = account.provider_info
        host, port, is_secure = account.imap_endpoint

<<<<<<< HEAD
        imap = IMAPClient(host, port=port, use_uid=True, ssl=is_secure)
=======
        imap = create_imap_connection(host, port)
>>>>>>> 64373b6b
        imap.debug = self.args.debug_imap
        if info['auth'] == 'oauth2':
            imap.oauth2_login(account.email_address, account.access_token)
        elif info['auth'] == 'password':
            imap.login(account.email_address, account.password)
        else:
            raise NotImplementedError(
                "auth mechanism {0!r} not implemented; provider: {1!r}".format(
                    info['auth'], account.provider))

        slurp_imap_namespace_gmail(imap, namespace=namespace, account=account, db=db)


def slurp_imap_namespace_gmail(imap, db, namespace=None, account=None):
    # folder attrs -> RFC 6154 Special-Use mailbox flags
    singleton_flags = {
        'all_folder': u'\\All',
        'archive_folder': u'\\Archive',
        'drafts_folder': u'\\Drafts',
        'starred_folder': u'\\Flagged',
        'spam_folder': u'\\Junk',
        'sent_folder': u'\\Sent',
        'trash_folder': u'\\Trash',
    }

    # List folders -- Returns sequence of (flags, delimiter, name)
    folders_fdn = imap.list_folders()
    with db:
        # Folder names & delimiters
        db.executemany("""
            INSERT INTO folders (
                folder_name, clean_folder_name, imap_delimiter
            ) VALUES (?, ?, ?)
            """, ((name, cleanup_folder_name(name), delimiter)
                  for flags, delimiter, name in folders_fdn))

        # Folder flags
        db.executemany("""
            INSERT INTO folder_flags (folder_name, flag) VALUES (?, ?)
            """, ((name, flag)
                  for flags, delimiter, name in folders_fdn
                  for flag in flags))

        # Set imap_noselect = 1 on folders that have the \Noselect flag;
        # Set imap_noselect = 0 on folders that don't.
        db.execute("""
            UPDATE folders SET imap_noselect = (
                SELECT folder_flags.flag IS NOT NULL
                FROM folders AS a LEFT JOIN folder_flags ON (
                    a.folder_name = folder_flags.folder_name AND
                    folder_flags.flag = '\Noselect'
                )
                WHERE folders.folder_name = a.folder_name
            )
            """)

        # Insert 'inbox_folder' -> 'INBOX' if there is an INBOX folder, which
        # there should always be, I think.
        db.execute("""
            INSERT INTO special_folders (attr_name, folder_name)
            SELECT ?, folder_name FROM folders WHERE folder_name = ?
            """, ['inbox_folder', 'INBOX'])

        # Insert other special folder names
        db.executemany("""
            INSERT INTO special_folders (attr_name, folder_name)
            SELECT ?, folder_name FROM folder_flags WHERE flag = ?
            """, singleton_flags.items())

    # Fetch all messages from each folder
    with db:
        folder_names = [row[0] for row in db.execute(
            "SELECT folder_name FROM folders WHERE NOT imap_noselect")]

        for folder_name in folder_names:
            # EXAMINE the folder
            examine_response = imap.select_folder(folder_name, readonly=True)

            # Update imap_uidvalidity
            db.execute("""
                UPDATE folders
                SET imap_uidvalidity = ?, imap_uidnext = ?
                WHERE folder_name = ?
                """, [examine_response[u'UIDVALIDITY'],
                      examine_response[u'UIDNEXT'],
                      folder_name])

            # Get uids of the messages in the folder
            imap_uids = imap.search(u'ALL')

            # Result should match the stated number of messages in the folder.
            if len(imap_uids) != examine_response[u'EXISTS']:
                raise AssertionError("len(imap_uids)={0}, EXISTS={1!r}".format(
                    len(imap_uids), examine_response[u'EXISTS']))

            # Create folder_messages entries
            db.executemany("""
                INSERT INTO folder_messages (folder_name, imap_uid)
                VALUES (?, ?)
                """, ((folder_name, imap_uid) for imap_uid in imap_uids))

            ## Get the folder flags
            #folder_flags = set(row[0] for row in db.execute(
            #    "SELECT flag FROM folder_flags WHERE folder_name = ?",
            #    [folder_name]))
            #
            ## This is Gmail, so only actually fetch messages from the 'All
            ## Mail' and 'Trash' folders.  This *should* give us all of the
            ## messages.
            #if not folder_flags & {u'\\All', u'\\Trash', u'\\Sent'}:
            #    continue

            # Get folder messages
            batch_size = 1000
            fetch_data = ['RFC822.SIZE', 'ENVELOPE', 'FLAGS',
                          'X-GM-MSGID', 'X-GM-THRID', 'X-GM-LABELS',
                          'INTERNALDATE', 'RFC822.HEADER']
            for i in range(0, len(imap_uids), batch_size):
                imap_uids_batch = imap_uids[i:i+batch_size]

                # Fetch message info from the IMAP server
                fetch_response = imap.fetch(imap_uids_batch, fetch_data)

                # Fetch message info and insert it into the messages table.
                # Don't bother deduplicating at this point.
                for uid, data in fetch_response.items():
                    headers = MimeHeaders.from_stream(StringIO(data['RFC822.HEADER']))
                    msg_data = dict(
                        date=data['INTERNALDATE'],
                        subject=data['ENVELOPE'].subject,
                        in_reply_to=data['ENVELOPE'].in_reply_to,
                        size=data['RFC822.SIZE'],
                        message_id_header=data['ENVELOPE'].message_id,
                        x_gm_thrid=unicode(data['X-GM-THRID']),
                        x_gm_msgid=unicode(data['X-GM-MSGID']),
                        sender_addr=json.dumps(parse_email_address_list(headers.get('Sender'))),
                        from_addr=json.dumps(parse_email_address_list(headers.get('From'))),
                        reply_to_addr=json.dumps(parse_email_address_list(headers.get('Reply-To'))),
                        to_addr=json.dumps(parse_email_address_list(headers.get('To'))),
                        cc_addr=json.dumps(parse_email_address_list(headers.get('Cc'))),
                        bcc_addr=json.dumps(parse_email_address_list(headers.get('Bcc'))),
                    )
                    msg_data['clean_subject'] = \
                        cleanup_subject(parse_header_value('Subject', msg_data['subject']))

                    # Check if we've already stored the message
                    cur = db.execute("""
                        SELECT id, x_gm_msgid FROM messages
                        WHERE x_gm_msgid = :x_gm_msgid
                        """, msg_data)
                    row = next(iter(cur.fetchall()), None)    # returns 0 or 1 rows
                    message_id = row['id'] if row is not None else None

                    # If we've never stored the message, store it now.
                    if message_id is None:
                        cur = db.execute("""
                            INSERT INTO messages (
                                date, subject, clean_subject,
                                in_reply_to, size, message_id_header,
                                x_gm_msgid, x_gm_thrid,
                                sender_addr, from_addr, reply_to_addr,
                                to_addr, cc_addr, bcc_addr
                            ) VALUES (
                                :date, :subject, :clean_subject,
                                :in_reply_to, :size, :message_id_header,
                                :x_gm_msgid, :x_gm_thrid,
                                :sender_addr, :from_addr, :reply_to_addr,
                                :to_addr, :cc_addr, :bcc_addr
                            )
                            """, msg_data)
                        message_id = cur.lastrowid

                    # Store the Gmail labels (these can be different in
                    # different folders; e.g. messages in the 'Sent' folder are
                    # missing the u'\\Sent' label)
                    db.executemany("""
                        INSERT INTO folder_message_gm_labels
                            (folder_name, message_id, label)
                        VALUES (?, ?, ?)
                        """, ((folder_name, message_id, label)
                              for label in data['X-GM-LABELS']))

                    # Mark the message as being in the current folder.
                    db.execute("""
                        UPDATE folder_messages
                        SET message_id = ?
                        WHERE folder_name = ? AND imap_uid = ?
                        """, (message_id, folder_name, uid))

        # Construct threads (assuming gmail for now)
        db.execute("""
            INSERT INTO threads (x_gm_thrid)
            SELECT DISTINCT x_gm_thrid FROM messages
            """)
        db.execute("""
            INSERT INTO thread_messages (thread_id, message_id)
            SELECT threads.id, messages.id
            FROM threads, messages
            WHERE threads.x_gm_thrid = messages.x_gm_thrid
            """)

        # Construct folder_threads
        db.execute("""
            INSERT INTO folder_threads (folder_name, thread_id)
            SELECT DISTINCT
                folder_messages.folder_name, thread_messages.thread_id
            FROM
                folder_messages
                LEFT JOIN thread_messages USING (message_id)
            """)


def cleanup_folder_name(folder_name):
    return 'Inbox' if folder_name == 'INBOX' else folder_name<|MERGE_RESOLUTION|>--- conflicted
+++ resolved
@@ -44,11 +44,7 @@
         info = account.provider_info
         host, port, is_secure = account.imap_endpoint
 
-<<<<<<< HEAD
-        imap = IMAPClient(host, port=port, use_uid=True, ssl=is_secure)
-=======
-        imap = create_imap_connection(host, port)
->>>>>>> 64373b6b
+        imap = create_imap_connection(host, port, is_secure)
         imap.debug = self.args.debug_imap
         if info['auth'] == 'oauth2':
             imap.oauth2_login(account.email_address, account.access_token)
