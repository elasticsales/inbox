--- conflicted
+++ resolved
@@ -1,8 +1,4 @@
-<<<<<<< HEAD
-from redis import Redis, StrictRedis
-=======
-from redis import StrictRedis, BlockingConnectionPool
->>>>>>> a7160042
+from redis import Redis, StrictRedis, BlockingConnectionPool
 
 from inbox.config import config
 
@@ -45,13 +41,9 @@
     if not host:
         host = str(config.get_required('REDIS_HOSTNAME'))
         port = int(config.get_required('REDIS_PORT'))
-<<<<<<< HEAD
-    if strict:
-        return StrictRedis(host, port, db)
-    else:
-        return Redis(host, port, db)
-=======
 
     connection_pool = _get_connection_pool(host, port, db)
-    return StrictRedis(host, port, db, connection_pool=connection_pool)
->>>>>>> a7160042
+    if strict:
+        return StrictRedis(host, port, db, connection_pool=connection_pool)
+    else:
+        return Redis(host, port, db, connection_pool=connection_pool)