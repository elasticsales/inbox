--- conflicted
+++ resolved
@@ -157,7 +157,6 @@
                         db_session, remote_uid_count=len(remote_uids),
                         download_uid_count=len(unknown_uids))
 
-<<<<<<< HEAD
             download_stack = UIDStack()
             change_poller = spawn(self.poll_for_changes, download_stack)
             bind_context(change_poller, 'changepoller', self.account_id,
@@ -204,39 +203,6 @@
                         download_stack.put(uid, None)
                     self.download_uids(crispin_client, download_stack)
 
-=======
-            change_poller = spawn(self.poll_for_changes)
-            bind_context(change_poller, 'changepoller', self.account_id,
-                         self.folder_id)
-
-            if self.is_all_mail(crispin_client):
-                # Prioritize UIDs for messages in the inbox folder.
-                if len(remote_uids) < 1e6:
-                    inbox_uids = set(
-                        crispin_client.search_uids(['X-GM-LABELS inbox']))
-                else:
-                    # The search above is really slow (times out) on really
-                    # large mailboxes, so bound the search to messages within
-                    # the past month in order to get anywhere.
-                    since = (datetime.utcnow() - timedelta(days=30)). \
-                        strftime('%d-%b-%Y')
-                    inbox_uids = crispin_client.search_uids(
-                        ['X-GM-LABELS inbox', 'SINCE {}'.format(since)])
-                uids_to_download = (sorted(unknown_uids - inbox_uids) +
-                                    sorted(unknown_uids & inbox_uids))
-            else:
-                uids_to_download = sorted(unknown_uids)
-
-            for uids in chunk(reversed(uids_to_download), 1024):
-                g_metadata = crispin_client.g_metadata(uids)
-                # UIDs might have been expunged since sync started, in which
-                # case the g_metadata call above will return nothing.
-                # They may also have been preemptively downloaded by thread
-                # expansion. We can omit such UIDs.
-                uids = [u for u in uids if u in g_metadata and u not in
-                        self.saved_uids]
-                self.batch_download_uids(crispin_client, uids, g_metadata)
->>>>>>> f74ac301
         finally:
             if change_poller is not None:
                 # schedule change_poller to die
@@ -457,72 +423,4 @@
     query = session.query(Message.g_msgid). \
         filter(Message.namespace_id == namespace_id,
                Message.g_msgid.in_(in_)).all()
-<<<<<<< HEAD
-    return {g_msgid for g_msgid, in query}
-
-
-def add_new_imapuids(crispin_client, remote_g_metadata, syncmanager_lock,
-                     uids):
-    """
-    Add ImapUid entries only for (already-downloaded) messages.
-
-    If a message has already been downloaded via another folder, we only need
-    to add `ImapUid` accounting for the current folder. `Message` objects
-    etc. have already been created.
-
-    """
-    flags = crispin_client.flags(uids)
-
-    with syncmanager_lock:
-        with mailsync_session_scope() as db_session:
-            # Since we prioritize download for messages in certain threads, we
-            # may already have ImapUid entries despite calling this method.
-            local_folder_uids = {uid for uid, in
-                                 db_session.query(ImapUid.msg_uid).join(Folder)
-                                 .filter(
-                                     ImapUid.account_id ==
-                                     crispin_client.account_id,
-                                     Folder.name ==
-                                     crispin_client.selected_folder_name,
-                                     ImapUid.msg_uid.in_(uids))}
-            uids = [uid for uid in uids if uid not in local_folder_uids]
-
-            if uids:
-                acc = db_session.query(Account).get(
-                    crispin_client.account_id)
-
-                # Collate message objects to relate the new imapuids to
-                imapuid_for = dict([(metadata.msgid, uid) for (uid, metadata)
-                                    in remote_g_metadata.items()
-                                    if uid in uids])
-                imapuid_g_msgids = [remote_g_metadata[uid].msgid for uid in
-                                    uids]
-                message_for = dict([(imapuid_for[m.g_msgid], m) for m in
-                                    db_session.query(Message).join(ImapThread)
-                                    .filter(
-                                        Message.g_msgid.in_(imapuid_g_msgids),
-                                        ImapThread.namespace_id ==
-                                        acc.namespace.id)])
-
-                # Stop Folder.find_or_create()'s query from triggering a flush.
-                with db_session.no_autoflush:
-                    new_imapuids = [ImapUid(
-                        account=acc,
-                        folder=Folder.find_or_create(
-                            db_session, acc,
-                            crispin_client.selected_folder_name),
-                        msg_uid=uid, message=message_for[uid]) for uid in uids
-                        if uid in message_for]
-                    for uid in new_imapuids:
-                        # Skip uids which have disappeared in the meantime
-                        if uid.msg_uid in flags:
-                            uid.update_flags(flags[uid.msg_uid].flags)
-                            uid.update_labels(flags[uid.msg_uid].labels)
-                            common.update_message_metadata(db_session, acc,
-                                                           uid.message,
-                                                           uid.is_draft)
-                db_session.add_all(new_imapuids)
-                db_session.commit()
-=======
-    return {g_msgid for g_msgid, in query}
->>>>>>> f74ac301
+    return {g_msgid for g_msgid, in query}