--- conflicted
+++ resolved
@@ -73,12 +73,7 @@
 from inbox.basicauth import ValidationError
 from inbox.util.concurrency import retry_and_report_killed
 from inbox.util.debug import bind_context
-<<<<<<< HEAD
-from inbox.util.itert import chunk
-from inbox.util.misc import or_none, timed
-=======
 from inbox.util.misc import or_none
->>>>>>> f74ac301
 from inbox.util.threading import fetch_corresponding_thread, MAX_THREAD_LENGTH
 from inbox.util.stats import statsd_client
 from nylas.logging import get_logger
@@ -147,10 +142,6 @@
             'initial uidinvalid': self.resync_uids,
             'poll': self.poll,
             'poll uidinvalid': self.resync_uids,
-<<<<<<< HEAD
-            'finish': lambda: 'finish',
-=======
->>>>>>> f74ac301
         }
 
         Greenlet.__init__(self)
@@ -481,22 +472,6 @@
             filter(Message.thread_id == thread_id).one()
         return count
 
-<<<<<<< HEAD
-    @timed
-    def _timed_fetch_corresponding_thread(self, *args, **kwargs):
-        return fetch_corresponding_thread(*args, **kwargs)
-
-    def add_message_attrs(self, db_session, new_uid, msg):
-        """ Post-create-message bits."""
-        with db_session.no_autoflush:
-            # new_uid/message are not committed yet
-            self.log.debug('fetch_corresponding_thread',
-                    namespace_id=self.namespace_id,
-                    folder_id=new_uid.folder.id,
-                    message_subject=repr(new_uid.message.subject))
-            parent_thread = self._timed_fetch_corresponding_thread(
-                db_session, self.namespace_id, new_uid.message)
-=======
     def add_message_to_thread(self, db_session, message_obj, raw_message):
         """Associate message_obj to the right Thread object, creating a new
         thread if necessary."""
@@ -505,7 +480,6 @@
             # thread_id.
             parent_thread = fetch_corresponding_thread(
                 db_session, self.namespace_id, message_obj)
->>>>>>> f74ac301
             construct_new_thread = True
 
             if parent_thread:
@@ -582,25 +556,6 @@
         for metric in metrics:
             statsd_client.timing(metric, latency_per_uid)
 
-<<<<<<< HEAD
-    def update_metadata(self, crispin_client, updated):
-        """ Update flags (the only metadata that can change). """
-        # bigger chunk because the data being fetched here is very small
-        #for uids in chunk(updated, 5 * crispin_client.CHUNK_SIZE):
-        for uids in chunk(updated, 100):
-            new_flags = crispin_client.flags(uids)
-            # Messages can disappear in the meantime; we'll update them next
-            # sync.
-            uids = [uid for uid in uids if uid in new_flags]
-            with self.syncmanager_lock:
-                with mailsync_session_scope() as db_session:
-                    common.update_metadata(self.account_id, db_session,
-                                           self.folder_name, self.folder_id,
-                                           uids, new_flags)
-                    db_session.commit()
-
-=======
->>>>>>> f74ac301
     def update_uid_counts(self, db_session, **kwargs):
         saved_status = db_session.query(ImapFolderSyncStatus).join(Folder). \
             filter(ImapFolderSyncStatus.account_id == self.account_id,
