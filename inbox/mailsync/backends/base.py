--- conflicted
+++ resolved
@@ -10,15 +10,13 @@
 from inbox.mailsync.exc import SyncException
 from inbox.heartbeat.status import clear_heartbeat_status
 
-<<<<<<< HEAD
 # How often to log a stacktrace of all the running greenlets (e.g. to debug
 # issues of greenlets being stuck)
 STACKTRACE_DEBUG_WAIT = 30*60
-=======
+
 THROTTLE_COUNT = 200
 THROTTLE_WAIT = 60
 
->>>>>>> 64373b6b
 
 class MailsyncError(Exception):
     pass
@@ -141,13 +139,9 @@
         raise NotImplementedError
 
     def _cleanup(self):
-<<<<<<< HEAD
         if self.stacktrace_debug:
             self.stacktrace_debug.kill()
-        with session_scope() as mailsync_db_session:
-=======
         with session_scope(self.namespace_id) as mailsync_db_session:
->>>>>>> 64373b6b
             map(lambda x: x.set_stopped(mailsync_db_session),
                 self.folder_monitors)
         self.folder_monitors.kill()
