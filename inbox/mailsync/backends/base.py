from gevent import Greenlet, joinall, sleep, spawn, GreenletExit, event
import traceback

from nylas.logging import get_logger
log = get_logger()
from inbox.util.debug import bind_context
from inbox.util.concurrency import retry_with_logging
from inbox.util.itert import partition
from inbox.models.session import session_scope
from inbox.mailsync.exc import SyncException
from inbox.heartbeat.status import clear_heartbeat_status

THROTTLE_WAIT = 60

<<<<<<< HEAD
# How often to log a stacktrace of all the running greenlets (e.g. to debug
# issues of greenlets being stuck)
STACKTRACE_DEBUG_WAIT = 30*60

mailsync_session_scope = session_scope

=======
>>>>>>> be13de81

class MailsyncError(Exception):
    pass


class MailsyncDone(GreenletExit):
    pass


def gevent_check_join(log, threads, errmsg):
    """
    Block until all threads have completed and throw an error if threads
    are not successful.

    """
    joinall(threads)
    errors = [thread.exception for thread in threads
              if not thread.successful()]
    if errors:
        log.error(errmsg)
        for error in errors:
            log.error(error)
        raise SyncException("Fatal error encountered")


def new_or_updated(uids, local_uids):
    """
    HIGHESTMODSEQ queries return a list of messages that are *either*
    new *or* updated. We do different things with each, so we need to
    sort out which is which.

    """
    return partition(lambda x: x in local_uids, uids)


class BaseMailSyncMonitor(Greenlet):
    """
    The SYNC_MONITOR_CLS for all mail sync providers should subclass this.

    Parameters
    ----------
    account_id : int
        Which account to sync.
    email_address : str
        Email address for `account_id`.
    provider : str
        Provider for `account_id`.
    heartbeat : int
        How often to check for commands.
    """
    def __init__(self, account, heartbeat=1):
        bind_context(self, 'mailsyncmonitor', account.id)
        self.shutdown = event.Event()
        # how often to check inbox, in seconds
        self.heartbeat = heartbeat
        self.log = log.new(component='mail sync', account_id=account.id)
        self.account_id = account.id
        self.namespace_id = account.namespace.id
        self.email_address = account.email_address
        self.provider_name = account.provider

        Greenlet.__init__(self)

    def get_sync_engine_class(self, crispin_client):
        raise NotImplementedError()

    def _stacktrace_debug(self):
        while True:
            sleep(STACKTRACE_DEBUG_WAIT)
            for g in self.folder_monitors:
                frame = g.gr_frame
                if frame:
                    stacktrace = ''.join(traceback.format_stack(frame))
                    self.log.debug(
                        stacktrace_greenlet_id=id(g),
                        account_id=self.account_id,
                        stacktrace=stacktrace,
                    )

    def _run(self):
        return retry_with_logging(self._run_impl, account_id=self.account_id,
                                  logger=self.log)

    def _run_impl(self):
        sync = Greenlet(retry_with_logging, self.sync,
                        account_id=self.account_id, logger=self.log)
        sync.start()
        self.stacktrace_debug = spawn(self._stacktrace_debug)

        while not sync.ready():
            if self.shutdown.is_set():
                # Ctrl-c, basically!
                self.log.info('Stopping sync', email=self.email_address,
                              account_id=self.account_id)
                # Make sure the parent can't start/stop any folder monitors
                # first
                sync.kill(block=True)

                return self._cleanup()
            else:
                sleep(self.heartbeat)

        if sync.successful():
            return self._cleanup()

        # We just want the name of the exception so don't bother with
        # sys.exc_info()
        self.log.error('mail sync should run forever',
                       provider=self.provider_name,
                       account_id=self.account_id,
                       exception=type(sync.exception).__name__)
        raise sync.exception

    def process_command(self, cmd):
        """ Returns True if successful, or False if process should abort. """
        self.log.info('processing command', cmd=cmd)
        return cmd != 'shutdown'

    def sync(self):
        raise NotImplementedError

    def _cleanup(self):
        if self.stacktrace_debug:
            self.stacktrace_debug.kill()
        with session_scope() as mailsync_db_session:
            map(lambda x: x.set_stopped(mailsync_db_session),
                self.folder_monitors)
        self.folder_monitors.kill()
        clear_heartbeat_status(self.account_id)


def _check_thread_state(thread, is_state):
    state = getattr(thread, 'state')
    return state == is_state or (state and state.startswith(is_state))


def thread_finished(thread):
    return _check_thread_state(thread, 'finish')


def thread_polling(thread):
    return _check_thread_state(thread, 'poll')<|MERGE_RESOLUTION|>--- conflicted
+++ resolved
@@ -10,17 +10,9 @@
 from inbox.mailsync.exc import SyncException
 from inbox.heartbeat.status import clear_heartbeat_status
 
-THROTTLE_WAIT = 60
-
-<<<<<<< HEAD
 # How often to log a stacktrace of all the running greenlets (e.g. to debug
 # issues of greenlets being stuck)
 STACKTRACE_DEBUG_WAIT = 30*60
-
-mailsync_session_scope = session_scope
-
-=======
->>>>>>> be13de81
 
 class MailsyncError(Exception):
     pass
