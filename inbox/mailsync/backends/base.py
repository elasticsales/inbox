--- conflicted
+++ resolved
@@ -1,10 +1,5 @@
-<<<<<<< HEAD
 from gevent import Greenlet, joinall, sleep, spawn, GreenletExit, event
-from sqlalchemy.exc import DataError
 import traceback
-=======
-from gevent import Greenlet, joinall, sleep, GreenletExit, event
->>>>>>> f74ac301
 
 from nylas.logging import get_logger
 log = get_logger()
@@ -88,16 +83,6 @@
         self.provider_name = account.provider
         self.retry_fail_classes = retry_fail_classes
 
-<<<<<<< HEAD
-        # Stuff that might be updated later and we want to keep a shared
-        # reference on child greenlets.
-        if not hasattr(self, 'shared_state'):
-            self.shared_state = dict()
-
-        self.stacktrace_debug = None
-
-=======
->>>>>>> f74ac301
         Greenlet.__init__(self)
 
     def get_sync_engine_class(self, crispin_client):
