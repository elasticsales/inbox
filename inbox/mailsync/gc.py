--- conflicted
+++ resolved
@@ -70,15 +70,11 @@
 
                 thread = message.thread
 
-<<<<<<< HEAD
-                if not thread or not message in thread.messages:
-=======
                 if not thread or message not in thread.messages:
                     self.log.warning("Running delete handler check but message"
                                      " is not part of referenced thread: {}",
                                      thread_id=thread.id)
                     # Nothing to check
->>>>>>> be13de81
                     continue
 
                 # Remove message from thread, so that the change to the thread
