--- conflicted
+++ resolved
@@ -38,20 +38,12 @@
         process_name = str(config.get("PROCESS_NAME", "unknown"))
 
         statsd_client.gauge(".".join(
-<<<<<<< HEAD
-            ["dbconn", hostname, process_name,
-=======
             ["dbconn", database_name, hostname, process_name,
->>>>>>> 750e378f
              "checkedout"]),
             connection_proxy._pool.checkedout())
 
         statsd_client.gauge(".".join(
-<<<<<<< HEAD
-            ["dbconn", hostname, process_name,
-=======
             ["dbconn", database_name, hostname, process_name,
->>>>>>> 750e378f
              "overflow"]),
             connection_proxy._pool.overflow())
 
