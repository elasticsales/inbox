import gevent
from socket import gethostname
from sqlalchemy import create_engine, event

from inbox.sqlalchemy_ext.util import ForceStrictMode
from inbox.config import engine_uri, config
from inbox.util.stats import statsd_client

DB_POOL_SIZE = config.get_required('DB_POOL_SIZE')
# Sane default of max overflow=5 if value missing in config.
DB_POOL_MAX_OVERFLOW = config.get('DB_POOL_MAX_OVERFLOW') or 5


<<<<<<< HEAD
=======
# See
# https://github.com/PyMySQL/mysqlclient-python/blob/master/samples/waiter_gevent.py
>>>>>>> 13a13713
def gevent_waiter(fd, hub=gevent.hub.get_hub()):
    hub.wait(hub.loop.io(fd, 1))


def main_engine(pool_size=DB_POOL_SIZE, max_overflow=DB_POOL_MAX_OVERFLOW,
                echo=False):
    database_name = config.get_required('MYSQL_DATABASE')
    engine = create_engine(engine_uri(database_name),
                           listeners=[ForceStrictMode()],
                           isolation_level='READ COMMITTED',
                           echo=echo,
                           pool_size=pool_size,
                           pool_recycle=3600,
                           max_overflow=max_overflow,
<<<<<<< HEAD
                           connect_args={
                               'charset': 'utf8mb4',
                               'waiter': gevent_waiter,
                           })
=======
                           connect_args={'charset': 'utf8mb4',
                                         'waiter': gevent_waiter})
>>>>>>> 13a13713

    @event.listens_for(engine, 'checkout')
    def receive_checkout(dbapi_connection, connection_record,
                         connection_proxy):
        '''Log checkedout and overflow when a connection is checked out'''
        hostname = gethostname().replace(".", "-")
        process_name = str(config.get("PROCESS_NAME", "unknown"))

        statsd_client.gauge(".".join(
            ["dbconn", database_name, hostname, process_name,
             "checkedout"]),
            connection_proxy._pool.checkedout())

        statsd_client.gauge(".".join(
            ["dbconn", database_name, hostname, process_name,
             "overflow"]),
            connection_proxy._pool.overflow())

    return engine


def init_db(engine):
    """
    Make the tables.

    This is called only from bin/create-db, which is run during setup.
    Previously we allowed this to run everytime on startup, which broke some
    alembic revisions by creating new tables before a migration was run.
    From now on, we should ony be creating tables+columns via SQLalchemy *once*
    and all subscequent changes done via migration scripts.

    """
    from inbox.models.base import MailSyncBase

    MailSyncBase.metadata.create_all(engine)<|MERGE_RESOLUTION|>--- conflicted
+++ resolved
@@ -11,11 +11,8 @@
 DB_POOL_MAX_OVERFLOW = config.get('DB_POOL_MAX_OVERFLOW') or 5
 
 
-<<<<<<< HEAD
-=======
 # See
 # https://github.com/PyMySQL/mysqlclient-python/blob/master/samples/waiter_gevent.py
->>>>>>> 13a13713
 def gevent_waiter(fd, hub=gevent.hub.get_hub()):
     hub.wait(hub.loop.io(fd, 1))
 
@@ -30,15 +27,8 @@
                            pool_size=pool_size,
                            pool_recycle=3600,
                            max_overflow=max_overflow,
-<<<<<<< HEAD
-                           connect_args={
-                               'charset': 'utf8mb4',
-                               'waiter': gevent_waiter,
-                           })
-=======
                            connect_args={'charset': 'utf8mb4',
                                          'waiter': gevent_waiter})
->>>>>>> 13a13713
 
     @event.listens_for(engine, 'checkout')
     def receive_checkout(dbapi_connection, connection_record,
