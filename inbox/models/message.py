--- conflicted
+++ resolved
@@ -236,11 +236,7 @@
                     msg._parse_mimepart(mid, mimepart, account.namespace.id,
                                         html_parts, plain_parts)
                 except (mime.DecodingError, AttributeError, RuntimeError,
-<<<<<<< HEAD
-                        TypeError, binascii.Error) as e:
-=======
-                        TypeError, UnicodeDecodeError) as e:
->>>>>>> 69b7f723
+                        TypeError, binascii.Error, UnicodeDecodeError) as e:
                     log.error('Error parsing message MIME parts',
                               folder_name=folder_name, account_id=account.id,
                               error=e)
