import os
from datetime import datetime

from sqlalchemy import (Column, BigInteger, String, DateTime, Boolean,
                        ForeignKey, Enum, inspect, bindparam, Index)
from sqlalchemy.orm import relationship
from sqlalchemy.sql.expression import false

from inbox.sqlalchemy_ext.util import JSON, MutableDict, bakery
from inbox.util.file import Lock

from inbox.models.mixins import (HasPublicID, HasEmailAddress, HasRunState,
                                 HasRevisions)
from inbox.models.base import MailSyncBase
from inbox.models.calendar import Calendar
from inbox.providers import provider_info


class Account(MailSyncBase, HasPublicID, HasEmailAddress, HasRunState,
              HasRevisions):
    API_OBJECT_NAME = 'account'

    @property
    def provider(self):
        """
        A constant, unique lowercase identifier for the account provider
        (e.g., 'gmail', 'eas'). Subclasses should override this.

        """
        raise NotImplementedError

    @property
    def category_type(self):
        """
        Whether the account is organized by folders or labels
        ('folder'/ 'label'), depending on the provider.
        Subclasses should override this.

        """
        raise NotImplementedError

    @property
    def auth_handler(self):
        from inbox.auth.base import handler_from_provider
        return handler_from_provider(self.provider)

    @property
    def provider_info(self):
        return provider_info(self.provider, self.email_address)

    @property
    def thread_cls(self):
        from inbox.models.thread import Thread
        return Thread

    # The default phrase used when sending mail from this account.
    name = Column(String(256), nullable=False, server_default='')

    # If True, throttle initial sync to reduce resource load
    throttled = Column(Boolean, server_default=false())

    # if True we sync contacts/events/email
    # NOTE: these columns are meaningless for EAS accounts
    sync_email = Column(Boolean, nullable=False, default=True)
    sync_contacts = Column(Boolean, nullable=False, default=False)
    sync_events = Column(Boolean, nullable=False, default=False)

    last_synced_contacts = Column(DateTime, nullable=True)

    # DEPRECATED
    last_synced_events = Column(DateTime, nullable=True)

    emailed_events_calendar_id = Column(BigInteger,
                                        ForeignKey('calendar.id',
                                                   ondelete='SET NULL',
                                                   use_alter=True,
                                                   name='emailed_events_cal'),
                                        nullable=True)

    _emailed_events_calendar = relationship(
        'Calendar', post_update=True,
        foreign_keys=[emailed_events_calendar_id])

    def create_emailed_events_calendar(self):
        if not self._emailed_events_calendar:
            calname = "Emailed events"
            cal = Calendar(namespace=self.namespace,
                           description=calname,
                           uid='inbox',
                           name=calname,
                           read_only=True)
            self._emailed_events_calendar = cal

    @property
    def emailed_events_calendar(self):
        self.create_emailed_events_calendar()
        return self._emailed_events_calendar

    @emailed_events_calendar.setter
    def emailed_events_calendar(self, cal):
        self._emailed_events_calendar = cal

    sync_host = Column(String(255), nullable=True)

    # current state of this account
    state = Column(Enum('live', 'down', 'invalid'), nullable=True)

    # Based on account status, should the sync be running?
    # (Note, this is stored via a mixin.)
    # This is set to false if:
    #  - Account credentials are invalid (see mark_invalid())
    #  - External factors no longer require this account to sync
    # The value of this bit should always equal the AND value of all its
    # folders and heartbeats.

    @property
    def sync_enabled(self):
        return self.sync_should_run

    sync_state = Column(Enum('running', 'stopped', 'killed',
                             'invalid', 'connerror'),
                        nullable=True)

    # Whether to enable IMAP debugging.
    debug = Column(Boolean, server_default=false())

    _sync_status = Column(MutableDict.as_mutable(JSON), default={},
                          nullable=True)

    @property
    def sync_status(self):
        d = dict(id=self.id,
                 email=self.email_address,
                 provider=self.provider,
                 is_enabled=self.sync_enabled,
                 state=self.sync_state,
                 sync_host=self.sync_host)
        d.update(self._sync_status or {})

        return d

    @property
    def sync_error(self):
        return self._sync_status.get('sync_error')

    @property
    def initial_sync_start(self):
        if len(self.folders) == 0 or \
           any([f.initial_sync_start is None for f in self.folders]):
            return None
        return min([f.initial_sync_start for f in self.folders])

    @property
    def initial_sync_end(self):
        if len(self.folders) == 0 \
           or any([f.initial_sync_end is None for f in self.folders]):
            return None
        return max([f.initial_sync_end for f in self.folders])

    @property
    def initial_sync_duration(self):
        if not self.initial_sync_start or not self.initial_sync_end:
            return None
        return (self.initial_sync_end - self.initial_sync_end).total_seconds()

    def update_sync_error(self, error=None):
        self._sync_status['sync_error'] = error

    def sync_started(self):
        """
        Record transition to started state. Should be called after the
        sync is actually started, not when the request to start it is made.

        """
        current_time = datetime.utcnow()

        # Never run before (vs restarting stopped/killed)
        if self.sync_state is None and (
                not self._sync_status or
                self._sync_status.get('sync_end_time') is None):
            self._sync_status['original_start_time'] = current_time

        self._sync_status['sync_start_time'] = current_time
        self._sync_status['sync_end_time'] = None
        self._sync_status['sync_error'] = None

        self.sync_state = 'running'

    def enable_sync(self, sync_host=None):
        """ Tell the monitor that this account should be syncing. """
        self.sync_should_run = True
        if sync_host is not None:
            self.sync_host = sync_host

    def disable_sync(self, reason):
        """ Tell the monitor that this account should stop syncing. """
        self.sync_should_run = False
<<<<<<< HEAD
        if reason:
            self._sync_status['sync_disabled_reason'] = reason
        elif 'sync_disabled_reason' in self._sync_status:
            del self._sync_status['sync_disabled_reason']
=======
        self._sync_status['sync_disabled_reason'] = reason
        self._sync_status['sync_disabled_on'] = datetime.utcnow()
        self._sync_status['sync_disabled_by'] = os.environ.get('USER',
                                                               'unknown')
>>>>>>> 64373b6b

    def mark_invalid(self, reason='invalid credentials', scope='mail'):
        """
        In the event that the credentials for this account are invalid,
        update the status and sync flag accordingly. Should only be called
        after trying to re-authorize / get new token.

        """
        if scope == 'calendar':
            self.sync_events = False
        elif scope == 'contacts':
            self.sync_contacts = False
        else:
            self.disable_sync(reason)
            self.sync_state = 'invalid'

    def mark_deleted(self):
        """
        Soft-delete the account.
        """
        self.disable_sync('account deleted')

    def sync_stopped(self, reason=None):
        """
        Record transition to stopped state. Should be called after the
        sync is actually stopped, not when the request to stop it is made.

        """
        if self.sync_state == 'running':
            self.sync_state = 'stopped'
        self.sync_host = None
        self._sync_status['sync_end_time'] = datetime.utcnow()

    def kill_sync(self, error=None):
        # Don't disable sync: syncs are not killed on purpose.
        self.sync_state = 'killed'
        self._sync_status['sync_end_time'] = datetime.utcnow()
        self._sync_status['sync_error'] = error

    @classmethod
    def _get_lock_object(cls, account_id, lock_for=dict()):
        """
        Make sure we only create one lock per account per process.

        (Default args are initialized at import time, so `lock_for` acts as a
        module-level memory cache.)

        """
        return lock_for.setdefault(account_id,
                                   Lock(cls._sync_lockfile_name(account_id),
                                        block=False))

    @classmethod
    def get(cls, id_, session):
        q = bakery(lambda session: session.query(cls))
        q += lambda q: q.filter(cls.id == bindparam('id_'))
        return q(session).params(id_=id_).first()

    @classmethod
    def _sync_lockfile_name(cls, account_id):
        return "/var/lock/inbox_sync/{}.lock".format(account_id)

    @property
    def _sync_lock(self):
        return self._get_lock_object(self.id)

    def sync_lock(self):
        """ Prevent mailsync for this account from running more than once. """
        self._sync_lock.acquire()

    def sync_unlock(self):
        self._sync_lock.release()

    @property
    def is_killed(self):
        return self.sync_state == 'killed'

    @property
    def is_running(self):
        return self.sync_state == 'running'

    @property
    def is_deleted(self):
        return self.sync_state in ('stopped', 'killed', 'invalid') and \
            self.sync_should_run is False and \
            self._sync_status.get('sync_disabled_reason') == 'account deleted'

    @property
    def is_sync_locked(self):
        return self._sync_lock.locked()

    @property
    def should_suppress_transaction_creation(self):
        # Only version if new or the `sync_state` has changed.
        obj_state = inspect(self)
        return not (obj_state.pending or
                    inspect(self).attrs.sync_state.history.has_changes())

    discriminator = Column('type', String(16))
    __mapper_args__ = {'polymorphic_identity': 'account',
                       'polymorphic_on': discriminator}


Index('ix_account_sync_should_run_sync_host', Account.sync_should_run,
      Account.sync_host, mysql_length={'sync_host': 191})<|MERGE_RESOLUTION|>--- conflicted
+++ resolved
@@ -195,17 +195,13 @@
     def disable_sync(self, reason):
         """ Tell the monitor that this account should stop syncing. """
         self.sync_should_run = False
-<<<<<<< HEAD
         if reason:
             self._sync_status['sync_disabled_reason'] = reason
         elif 'sync_disabled_reason' in self._sync_status:
             del self._sync_status['sync_disabled_reason']
-=======
-        self._sync_status['sync_disabled_reason'] = reason
         self._sync_status['sync_disabled_on'] = datetime.utcnow()
         self._sync_status['sync_disabled_by'] = os.environ.get('USER',
                                                                'unknown')
->>>>>>> 64373b6b
 
     def mark_invalid(self, reason='invalid credentials', scope='mail'):
         """
