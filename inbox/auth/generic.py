import datetime
import getpass
from backports import ssl
from imapclient import IMAPClient, create_default_context
import socket

from nylas.logging import get_logger
log = get_logger()

from inbox.auth.base import AuthHandler, account_or_none
from inbox.basicauth import ValidationError, UserRecoverableConfigError
from inbox.models import Namespace
from inbox.models.backends.generic import GenericAccount
from inbox.sendmail.smtp.postel import SMTPClient


PROVIDER = 'generic'
AUTH_HANDLER_CLS = 'GenericAuthHandler'


class GenericAuthHandler(AuthHandler):

    def get_account(self, target, email_address, response):
        account = account_or_none(target, GenericAccount, email_address)
        if not account:
            account = self.create_account(email_address, response)
        account = self.update_account(account, response)
        return account

    def create_account(self, email_address, response):
        # This method assumes that the existence of an account for the
        # provider and email_address has been checked by the caller;
        # callers may have different methods of performing the check
        # (redwood auth versus get_account())
        namespace = Namespace()
        account = GenericAccount(namespace=namespace)
        return self.update_account(account, response)

    def update_account(self, account, response):
        account.email_address = response['email']
        if response.get('name'):
            account.name = response['name']
        account.password = response['password']
        account.date = datetime.datetime.utcnow()
        provider_name = self.provider_name
        account.provider = provider_name
        if provider_name == 'custom':
            account.imap_endpoint = (response['imap_server_host'],
                                     response['imap_server_port'],
                                     True)
            account.smtp_endpoint = (response['smtp_server_host'],
                                     response['smtp_server_port'],
                                     True)
        # Ensure account has sync enabled after authing.
        account.enable_sync()
        return account

    def connect_account(self, account):
        """
        Returns an authenticated IMAP connection for the given account.

        Raises
        ------
        ValidationError
            If IMAP LOGIN failed because of invalid username/password
        imapclient.IMAPClient.Error, socket.error
            If other errors occurred establishing the connection or logging in.

        """
        host, port, is_secure = account.imap_endpoint
        try:
            conn = create_imap_connection(host, port, is_secure)
        except (IMAPClient.Error, socket.error) as exc:
            log.error('Error instantiating IMAP connection',
                      account_id=account.id,
                      email=account.email_address,
                      host=host,
                      port=port,
                      error=exc)
            raise

        try:
            conn.login(account.imap_username, account.password)
        except IMAPClient.Error as exc:
            if _auth_is_invalid(exc):
                log.error('IMAP login failed',
                          account_id=account.id,
                          email=account.email_address,
                          error=exc)
                raise ValidationError(exc)
            else:
                log.error('IMAP login failed for an unknown reason',
                          account_id=account.id,
                          email=account.email_address,
                          error=exc)
                raise

        if 'ID' in conn.capabilities():
            # Try to issue an IMAP ID command. Some whacky servers
            # (163.com) require this, but it's an encouraged practice in any
            # case. Since this isn't integral to the sync in general, don't
            # fail if there are any errors.
            # (Note that as of May 2015, this depends on a patched imapclient
            # that implements the ID command.)
            try:
                conn.id_({'name': 'Nylas Sync Engine', 'vendor': 'Nylas',
                          'contact': 'support@nylas.com'})
            except Exception as exc:
                log.warning('Error issuing IMAP ID command; continuing',
                            account_id=account.id,
                            email=account.email_address,
                            error=exc)

        return conn

    def _supports_condstore(self, conn):
        """
        Check if the connection supports CONDSTORE

        Returns
        -------
        True: If the account supports CONDSTORE
        False otherwise

        """
        capabilities = conn.capabilities()
        if "CONDSTORE" in capabilities:
            return True

        return False

    def verify_account(self, account):
        """
        Verifies a generic IMAP account by logging in and logging out.

        Note: Raises exceptions from connect_account() on error.

        Returns
        -------
        True: If the client can successfully connect.

        """
        conn = self.connect_account(account)
        info = account.provider_info
        if "condstore" not in info:
            if self._supports_condstore(conn):
                account.supports_condstore = True
        try:
            conn.list_folders()
        except Exception as e:
            log.error("account_folder_list_failed",
                      email=account.email_address,
                      account_id=account.id,
                      error=e.message)
            raise UserRecoverableConfigError("Full IMAP support is not "
                                             "enabled for this account. "
                                             "Please contact your domain "
                                             "administrator and try again.")
        finally:
            conn.logout()
        try:
            # Check that SMTP settings work by establishing and closing and
            # SMTP session.
            smtp_client = SMTPClient(account)
            with smtp_client._get_connection():
                pass
        except Exception as exc:
            log.error('Failed to establish an SMTP connection',
                      email=account.email_address,
                      account_id=account.id,
                      error=exc)
            raise UserRecoverableConfigError("Please check that your SMTP "
                                             "settings are correct.")
        return True

    def interactive_auth(self, email_address):
        password_message = 'Password for {0} (hidden): '
        pw = ''
        while not pw:
            pw = getpass.getpass(password_message.format(email_address))

        response = dict(email=email_address, password=pw)

        if self.provider_name == 'custom':
            imap_server_host = raw_input('IMAP server host: ').strip()
            imap_server_port = raw_input('IMAP server port: ').strip() or 993
            smtp_server_host = raw_input('SMTP server host: ').strip()
            smtp_server_port = raw_input('SMTP server port: ').strip() or 587
            response.update(imap_server_host=imap_server_host,
                            imap_server_port=imap_server_port,
                            smtp_server_host=smtp_server_host,
                            smtp_server_port=smtp_server_port)

        return response


def _auth_is_invalid(exc):
    # IMAP doesn't really have error semantics, so we have to match the error
    # message against a list of known response strings to determine whether we
    # couldn't log in because the credentials are invalid, or because of some
    # temporary server error.
    AUTH_INVALID_PREFIXES = (
        '[authenticationfailed]',
        'incorrect username or password',
        'login failed',
        'invalid login or password',
        'login login error password error',
        '[auth] authentication failed.'
    )
    return any(exc.message.lower().startswith(msg) for msg in
               AUTH_INVALID_PREFIXES)


def create_imap_connection(host, port, is_secure=True):
    use_ssl = port == 993

    # TODO: certificate pinning for well known sites
    context = create_default_context()
    context.check_hostname = False
    context.verify_mode = ssl.CERT_NONE

<<<<<<< HEAD
    conn = IMAPClient(host, port=port, use_uid=True, ssl=use_ssl, ssl_context=context)
    if is_secure and not use_ssl:
=======
    conn = IMAPClient(host, port=port, use_uid=True,
                      ssl=use_ssl, ssl_context=context)
    if not use_ssl:
>>>>>>> da2c7596
        # Raises an exception if TLS can't be established
        conn.starttls(context)
    return conn<|MERGE_RESOLUTION|>--- conflicted
+++ resolved
@@ -219,14 +219,9 @@
     context.check_hostname = False
     context.verify_mode = ssl.CERT_NONE
 
-<<<<<<< HEAD
-    conn = IMAPClient(host, port=port, use_uid=True, ssl=use_ssl, ssl_context=context)
-    if is_secure and not use_ssl:
-=======
     conn = IMAPClient(host, port=port, use_uid=True,
                       ssl=use_ssl, ssl_context=context)
-    if not use_ssl:
->>>>>>> da2c7596
+    if is_secure and not use_ssl:
         # Raises an exception if TLS can't be established
         conn.starttls(context)
     return conn