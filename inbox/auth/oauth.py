import urllib
import requests
from imapclient import IMAPClient
import socket
from simplejson import JSONDecodeError
from inbox.auth.base import AuthHandler
from inbox.basicauth import ConnectionError, OAuthError
from inbox.models.backends.oauth import token_manager
from inbox.log import get_logger
log = get_logger()


class OAuthAuthHandler(AuthHandler):
    def connect_account(self, account):
        """Returns an authenticated IMAP connection for the given account.

        Raises
        ------
        ValidationError
            If fetching an access token failed because the refresh token we
            have is invalid (i.e., if the user has revoked access).
        ConnectionError
            If another error occurred when fetching an access token.
        imapclient.IMAPClient.Error, socket.error
            If errors occurred establishing the connection or logging in.
        """
<<<<<<< HEAD
        conn = self.connect_to_imap(account)
=======
        conn = self._get_IMAP_connection(account)
        self._authenticate_IMAP_connection(account, conn)
        return conn

    def _get_IMAP_connection(self, account):
        host, port = account.imap_endpoint
        try:
            conn = IMAPClient(host, port=port, use_uid=True, ssl=True)
        except (IMAPClient.Error, socket.error) as exc:
            log.error('Error instantiating IMAP connection',
                      account_id=account.id,
                      email=account.email_address,
                      imap_host=host,
                      imap_port=port,
                      error=exc)
            raise
        return conn
>>>>>>> 1353138c

    def _authenticate_IMAP_connection(self, account, conn):
        host, port = account.imap_endpoint
        try:
            # Raises ValidationError if the refresh token we have is invalid.
            token = token_manager.get_token(account)
            conn.oauth2_login(account.email_address, token)
        except IMAPClient.Error as exc:
            log.error('Error during IMAP XOAUTH2 login',
                      account_id=account.id,
                      email=account.email_address,
                      error=exc)
            raise

    def verify_account(self, account):
        """Verifies an IMAP account by logging in."""
        conn = self.connect_account(account)
        conn.logout()
        return True

    def new_token(self, refresh_token, client_id=None, client_secret=None):
        if not refresh_token:
            raise OAuthError('refresh_token required')

        # If these aren't set on the Account object, use the values from
        # config so that the dev version of the sync engine continues to work.
        client_id = client_id or self.OAUTH_CLIENT_ID
        client_secret = client_secret or self.OAUTH_CLIENT_SECRET
        access_token_url = self.OAUTH_ACCESS_TOKEN_URL

        data = urllib.urlencode({
            'refresh_token': refresh_token,
            'client_id': client_id,
            'client_secret': client_secret,
            'grant_type': 'refresh_token'
        })
        headers = {'Content-type': 'application/x-www-form-urlencoded',
                   'Accept': 'text/plain'}
        try:
            response = requests.post(access_token_url, data=data,
                                     headers=headers)
        except requests.exceptions.ConnectionError as e:
            log.error('Network error renewing access token', error=e)
            raise ConnectionError()

        try:
            session_dict = response.json()
        except JSONDecodeError:
            log.error('Invalid JSON renewing on renewing token',
                      response=response.text)
            raise ConnectionError('Invalid JSON response on renewing token')

        if 'error' in session_dict:
            if session_dict['error'] == 'invalid_grant':
                # This is raised if the user has revoked access to the
                # application (or if the refresh token is otherwise invalid).
                raise OAuthError('invalid_grant')
            elif session_dict['error'] == 'deleted_client':
                # If the developer has outright deleted their Google OAuth app
                # ID. We treat this too as a case of 'invalid credentials'.
                raise OAuthError('deleted_client')
            else:
                # You can also get e.g. {"error": "internal_failure"}
                log.error('Error renewing access token',
                          session_dict=session_dict)
                raise ConnectionError('Server error renewing access token')

        return session_dict['access_token'], session_dict['expires_in']

    def _get_authenticated_user(self, authorization_code):
        args = {
            'client_id': self.OAUTH_CLIENT_ID,
            'client_secret': self.OAUTH_CLIENT_SECRET,
            'redirect_uri': self.OAUTH_REDIRECT_URI,
            'code': authorization_code,
            'grant_type': 'authorization_code'
        }

        headers = {'Content-type': 'application/x-www-form-urlencoded',
                   'Accept': 'text/plain'}
        data = urllib.urlencode(args)
        resp = requests.post(self.OAUTH_ACCESS_TOKEN_URL, data=data,
                             headers=headers)

        session_dict = resp.json()

        if u'error' in session_dict:
            raise OAuthError(session_dict['error'])

        access_token = session_dict['access_token']
        validation_dict = self.validate_token(access_token)
        userinfo_dict = self._get_user_info(access_token)

        z = session_dict.copy()
        z.update(validation_dict)
        z.update(userinfo_dict)

        return z

    def _get_user_info(self, access_token):
        try:
            response = requests.get(self.OAUTH_USER_INFO_URL,
                                    params={'access_token': access_token})
        except requests.exceptions.ConnectionError as e:
            log.error('user_info_fetch_failed', error=e)
            raise ConnectionError()

        userinfo_dict = response.json()

        if 'error' in userinfo_dict:
            assert userinfo_dict['error'] == 'invalid_token'
            log.error('user_info_fetch_failed',
                      error=userinfo_dict['error'],
                      error_description=userinfo_dict['error_description'])
            log.error('%s - %s' % (userinfo_dict['error'],
                                   userinfo_dict['error_description']))
            raise OAuthError()

        return userinfo_dict<|MERGE_RESOLUTION|>--- conflicted
+++ resolved
@@ -24,27 +24,9 @@
         imapclient.IMAPClient.Error, socket.error
             If errors occurred establishing the connection or logging in.
         """
-<<<<<<< HEAD
         conn = self.connect_to_imap(account)
-=======
-        conn = self._get_IMAP_connection(account)
         self._authenticate_IMAP_connection(account, conn)
         return conn
-
-    def _get_IMAP_connection(self, account):
-        host, port = account.imap_endpoint
-        try:
-            conn = IMAPClient(host, port=port, use_uid=True, ssl=True)
-        except (IMAPClient.Error, socket.error) as exc:
-            log.error('Error instantiating IMAP connection',
-                      account_id=account.id,
-                      email=account.email_address,
-                      imap_host=host,
-                      imap_port=port,
-                      error=exc)
-            raise
-        return conn
->>>>>>> 1353138c
 
     def _authenticate_IMAP_connection(self, account, conn):
         host, port = account.imap_endpoint
