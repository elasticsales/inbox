--- conflicted
+++ resolved
@@ -29,12 +29,10 @@
             If errors occurred establishing the connection or logging in.
 
         """
-        conn = self.connect_to_imap(account)
+        conn = self._get_IMAP_connection(account)
         self._authenticate_IMAP_connection(account, conn)
         return conn
 
-<<<<<<< HEAD
-=======
     def _get_IMAP_connection(self, account):
         host, port = account.imap_endpoint
         try:
@@ -49,7 +47,6 @@
             raise
         return conn
 
->>>>>>> 64373b6b
     def _authenticate_IMAP_connection(self, account, conn):
         try:
             # Raises ValidationError if the refresh token we have is invalid.
