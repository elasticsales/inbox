import requests
from sqlalchemy.orm.exc import NoResultFound

from imapclient import IMAPClient
from inbox.models import Namespace
from inbox.models.backends.gmail import GmailAccount
from inbox.models.backends.gmail import GmailAuthCredentials
from inbox.models.backends.gmail import g_token_manager
from inbox.config import config
from inbox.auth.oauth import OAuthAuthHandler
from inbox.basicauth import OAuthError, ImapSupportDisabledError
from inbox.util.url import url_concat
from inbox.providers import provider_info
from inbox.crispin import GmailCrispinClient

from nylas.logging import get_logger
log = get_logger()

PROVIDER = 'gmail'
AUTH_HANDLER_CLS = 'GmailAuthHandler'

# Google OAuth app credentials
OAUTH_CLIENT_ID = config.get_required('GOOGLE_OAUTH_CLIENT_ID')
OAUTH_CLIENT_SECRET = config.get_required('GOOGLE_OAUTH_CLIENT_SECRET')
OAUTH_REDIRECT_URI = config.get_required('GOOGLE_OAUTH_REDIRECT_URI')

OAUTH_AUTHENTICATE_URL = 'https://accounts.google.com/o/oauth2/auth'
OAUTH_ACCESS_TOKEN_URL = 'https://accounts.google.com/o/oauth2/token'
OAUTH_TOKEN_VALIDATION_URL = 'https://www.googleapis.com/oauth2/v1/tokeninfo'
OAUTH_USER_INFO_URL = 'https://www.googleapis.com/oauth2/v1/userinfo'

# NOTE: urls for email address and G+ profile are deprecated
OAUTH_SCOPE = ' '.join([
    'https://www.googleapis.com/auth/userinfo.email',  # email address
    'https://www.googleapis.com/auth/userinfo.profile',  # G+ profile
    'https://mail.google.com/',  # email
    'https://www.google.com/m8/feeds',  # contacts
    'https://www.googleapis.com/auth/calendar'  # calendar
])


class GmailAuthHandler(OAuthAuthHandler):
    OAUTH_CLIENT_ID = OAUTH_CLIENT_ID
    OAUTH_CLIENT_SECRET = OAUTH_CLIENT_SECRET
    OAUTH_REDIRECT_URI = OAUTH_REDIRECT_URI
    OAUTH_AUTHENTICATE_URL = OAUTH_AUTHENTICATE_URL
    OAUTH_ACCESS_TOKEN_URL = OAUTH_ACCESS_TOKEN_URL
    OAUTH_TOKEN_VALIDATION_URL = OAUTH_TOKEN_VALIDATION_URL
    OAUTH_USER_INFO_URL = OAUTH_USER_INFO_URL
    OAUTH_SCOPE = OAUTH_SCOPE

    def _authenticate_IMAP_connection(self, account, conn):
        """
        Overrides the same method in OAuthAuthHandler so that
        we can choose a token w/ the appropriate scope.
        """
        try:
            token = g_token_manager.get_token_for_email(account)
            conn.oauth2_login(account.email_address, token)
        except IMAPClient.Error as exc:
            log.error('Error during IMAP XOAUTH2 login',
<<<<<<< HEAD
                      account_id=account.id,
                      email=account.email_address,
                      error=exc)
            raise
=======
                      account_id=account.id, email=account.email_address,
                      host=host, port=port, error=exc)
            if not _auth_is_invalid(exc):
                raise
            # If we got an AUTHENTICATIONFAILED response, force a token refresh
            # and try again. If IMAP auth still fails, it's likely that IMAP
            # access is disabled, so propagate that errror.
            token = g_token_manager.get_token_for_email(
                account, force_refresh=True)
            try:
                conn.oauth2_login(account.email_address, token)
            except IMAPClient.Error as exc:
                if not _auth_is_invalid(exc):
                    raise
                raise ImapSupportDisabledError()
>>>>>>> 13a13713

    def create_account(self, db_session, email_address, response):
        email_address = response.get('email')
        # See if the account exists in db, otherwise create it
        try:
            account = db_session.query(GmailAccount) \
                .filter_by(email_address=email_address).one()
        except NoResultFound:
            namespace = Namespace()
            account = GmailAccount(namespace=namespace)

        # We only get refresh tokens on initial login (or failed credentials)
        # otherwise, we don't force the login screen and therefore don't get a
        # refresh token back from google.
        new_refresh_token = response.get('refresh_token')
        if new_refresh_token:
            account.refresh_token = new_refresh_token
        else:
            if (len(account.valid_auth_credentials) == 0 or
                    account.sync_state == 'invalid'):
                # We got a new auth without a refresh token, so we need to back
                # out and force the auth flow, since we don't already have
                # a refresh (or the ones we have don't work.)
                raise OAuthError("No valid refresh tokens")

        account.email_address = email_address
        account.family_name = response.get('family_name')
        account.given_name = response.get('given_name')
        account.name = response.get('name')
        account.gender = response.get('gender')
        account.g_id = response.get('id')
        account.g_user_id = response.get('user_id')
        account.link = response.get('link')
        account.locale = response.get('locale')
        account.picture = response.get('picture')
        account.home_domain = response.get('hd')
        account.sync_contacts = (account.sync_contacts or
                                 response.get('contacts', True))
        account.sync_events = (account.sync_events or
                               response.get('events', True))

        # These values are deprecated and should not be used, along
        # with the account's refresh_token. Access all these values
        # through the GmailAuthCredentials objects instead.
        account.client_id = response.get('client_id')
        account.client_secret = response.get('client_secret')
        account.scope = response.get('scope')
        account.g_id_token = response.get('id_token')

        # Don't need to actually save these now
        # tok = response.get('access_token')
        # expires_in = response.get('expires_in')

        client_id = response.get('client_id') or OAUTH_CLIENT_ID
        client_secret = response.get('client_secret') or OAUTH_CLIENT_SECRET

        if new_refresh_token:
            # See if we already have credentials for this client_id/secret
            # pair. If those don't exist, make a new GmailAuthCredentials
            auth_creds = next(
                (auth_creds for auth_creds in account.auth_credentials
                 if (auth_creds.client_id == client_id and
                     auth_creds.client_secret == client_secret)),
                GmailAuthCredentials())

            auth_creds.gmailaccount = account
            auth_creds.scopes = response.get('scope')
            auth_creds.g_id_token = response.get('id_token')
            auth_creds.client_id = client_id
            auth_creds.client_secret = client_secret
            auth_creds.refresh_token = new_refresh_token
            auth_creds.is_valid = True

            db_session.add(auth_creds)

        self.verify_config(account)

        # Ensure account has sync enabled.
        account.enable_sync()

        return account

    def validate_token(self, access_token):
        response = requests.get(self.OAUTH_TOKEN_VALIDATION_URL,
                                params={'access_token': access_token})
        validation_dict = response.json()

        if 'error' in validation_dict:
            raise OAuthError(validation_dict['error'])

        return validation_dict

    def verify_config(self, account):
        """Verifies configuration, specifically presence of 'All Mail' folder.
           Will raise an inbox.crispin.GmailSettingError if not present.
        """
        conn = self.connect_account(account)
        # make a crispin client and check the folders
        client = GmailCrispinClient(account.id,
                                    provider_info('gmail'),
                                    account.email_address,
                                    conn,
                                    readonly=True)
        client.sync_folders()
        conn.logout()
        return True

    def interactive_auth(self, email_address=None):
        url_args = {'redirect_uri': self.OAUTH_REDIRECT_URI,
                    'client_id': self.OAUTH_CLIENT_ID,
                    'response_type': 'code',
                    'scope': self.OAUTH_SCOPE,
                    'access_type': 'offline'}
        if email_address:
            url_args['login_hint'] = email_address
        url = url_concat(self.OAUTH_AUTHENTICATE_URL, url_args)

        print 'To authorize Inbox, visit this URL and follow the directions:'
        print '\n{}'.format(url)

        while True:
            auth_code = raw_input('Enter authorization code: ').strip()
            try:
                auth_response = self._get_authenticated_user(auth_code)
                auth_response['contacts'] = True
                auth_response['events'] = True
                return auth_response
            except OAuthError:
                print "\nInvalid authorization code, try again...\n"
                auth_code = None


def _auth_is_invalid(exc):
    return exc.message.startswith(
        '[AUTHENTICATIONFAILED] Invalid credentials (Failure)')<|MERGE_RESOLUTION|>--- conflicted
+++ resolved
@@ -59,14 +59,8 @@
             conn.oauth2_login(account.email_address, token)
         except IMAPClient.Error as exc:
             log.error('Error during IMAP XOAUTH2 login',
-<<<<<<< HEAD
-                      account_id=account.id,
-                      email=account.email_address,
+                      account_id=account.id, email=account.email_address,
                       error=exc)
-            raise
-=======
-                      account_id=account.id, email=account.email_address,
-                      host=host, port=port, error=exc)
             if not _auth_is_invalid(exc):
                 raise
             # If we got an AUTHENTICATIONFAILED response, force a token refresh
@@ -80,7 +74,6 @@
                 if not _auth_is_invalid(exc):
                     raise
                 raise ImapSupportDisabledError()
->>>>>>> 13a13713
 
     def create_account(self, db_session, email_address, response):
         email_address = response.get('email')
