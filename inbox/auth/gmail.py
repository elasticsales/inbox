import requests
from sqlalchemy.orm.exc import NoResultFound

from imapclient import IMAPClient

from inbox.models import Namespace
from inbox.models.backends.gmail import GmailAccount
from inbox.models.backends.gmail import GmailAuthCredentials
from inbox.models.backends.gmail import g_token_manager
from inbox.config import config
from inbox.auth.oauth import OAuthAuthHandler
from inbox.basicauth import (OAuthError, ImapSupportDisabledError)
from inbox.util.url import url_concat
from inbox.providers import provider_info
from inbox.crispin import GmailCrispinClient

from nylas.logging import get_logger
log = get_logger()

PROVIDER = 'gmail'
AUTH_HANDLER_CLS = 'GmailAuthHandler'

# Google OAuth app credentials
OAUTH_CLIENT_ID = config.get_required('GOOGLE_OAUTH_CLIENT_ID')
OAUTH_CLIENT_SECRET = config.get_required('GOOGLE_OAUTH_CLIENT_SECRET')
OAUTH_REDIRECT_URI = config.get_required('GOOGLE_OAUTH_REDIRECT_URI')

OAUTH_AUTHENTICATE_URL = 'https://accounts.google.com/o/oauth2/auth'
OAUTH_ACCESS_TOKEN_URL = 'https://accounts.google.com/o/oauth2/token'
OAUTH_TOKEN_VALIDATION_URL = 'https://www.googleapis.com/oauth2/v1/tokeninfo'
OAUTH_USER_INFO_URL = 'https://www.googleapis.com/oauth2/v1/userinfo'

# NOTE: urls for email address and G+ profile are deprecated
OAUTH_SCOPE = ' '.join([
    'https://www.googleapis.com/auth/userinfo.email',  # email address
    'https://www.googleapis.com/auth/userinfo.profile',  # G+ profile
    'https://mail.google.com/',  # email
    'https://www.google.com/m8/feeds',  # contacts
    'https://www.googleapis.com/auth/calendar'  # calendar
])


class GmailAuthHandler(OAuthAuthHandler):
    OAUTH_CLIENT_ID = OAUTH_CLIENT_ID
    OAUTH_CLIENT_SECRET = OAUTH_CLIENT_SECRET
    OAUTH_REDIRECT_URI = OAUTH_REDIRECT_URI
    OAUTH_AUTHENTICATE_URL = OAUTH_AUTHENTICATE_URL
    OAUTH_ACCESS_TOKEN_URL = OAUTH_ACCESS_TOKEN_URL
    OAUTH_TOKEN_VALIDATION_URL = OAUTH_TOKEN_VALIDATION_URL
    OAUTH_USER_INFO_URL = OAUTH_USER_INFO_URL
    OAUTH_SCOPE = OAUTH_SCOPE

    def _authenticate_IMAP_connection(self, account, conn):
        """
        Overrides the same method in OAuthAuthHandler so that
        we can choose a token w/ the appropriate scope.
        """
        try:
            token = g_token_manager.get_token_for_email(account)
            conn.oauth2_login(account.email_address, token)
        except IMAPClient.Error as exc:
            exc = _process_imap_exception(exc)
            # Raise all imap disabled errors except authentication_failed
            # error, swhich we handle differently
            if isinstance(exc, ImapSupportDisabledError) and \
                    exc.reason != 'authentication_failed':
                raise exc

            log.error('Error during IMAP XOAUTH2 login',
                      account_id=account.id, email=account.email_address,
<<<<<<< HEAD
                      error=exc)
            if not _auth_is_invalid(exc):
                raise
=======
                      host=host, port=port, error=exc)
            if not isinstance(exc, ImapSupportDisabledError):
                raise  # Unknown IMAPClient error, reraise

>>>>>>> be13de81
            # If we got an AUTHENTICATIONFAILED response, force a token refresh
            # and try again. If IMAP auth still fails, it's likely that IMAP
            # access is disabled, so propagate that errror.
            token = g_token_manager.get_token_for_email(
                account, force_refresh=True)
            try:
                conn.oauth2_login(account.email_address, token)
            except IMAPClient.Error as exc:
                exc = _process_imap_exception(exc)
                if not isinstance(exc, ImapSupportDisabledError) or \
                        exc.reason != 'authentication_failed':
                    raise exc
                else:
                    # Instead of authentication_failed, report imap disabled
                    raise ImapSupportDisabledError('imap_disabled_for_account')

    def create_account(self, db_session, email_address, response):
        email_address = response.get('email')
        # See if the account exists in db, otherwise create it
        try:
            account = db_session.query(GmailAccount) \
                .filter_by(email_address=email_address).one()
        except NoResultFound:
            namespace = Namespace()
            account = GmailAccount(namespace=namespace)

        # We only get refresh tokens on initial login (or failed credentials)
        # otherwise, we don't force the login screen and therefore don't get a
        # refresh token back from google.
        new_refresh_token = response.get('refresh_token')
        if new_refresh_token:
            account.refresh_token = new_refresh_token
        else:
            if (len(account.valid_auth_credentials) == 0 or
                    account.sync_state == 'invalid'):
                # We got a new auth without a refresh token, so we need to back
                # out and force the auth flow, since we don't already have
                # a refresh (or the ones we have don't work.)
                raise OAuthError("No valid refresh tokens")

        account.email_address = email_address
        account.family_name = response.get('family_name')
        account.given_name = response.get('given_name')
        account.name = response.get('name')
        account.gender = response.get('gender')
        account.g_id = response.get('id')
        account.g_user_id = response.get('user_id')
        account.link = response.get('link')
        account.locale = response.get('locale')
        account.picture = response.get('picture')
        account.home_domain = response.get('hd')
        account.sync_email = (account.sync_email or
                              response.get('sync_email', True))
        account.sync_contacts = (account.sync_contacts or
                                 response.get('contacts', True))
        account.sync_events = (account.sync_events or
                               response.get('events', True))

        # These values are deprecated and should not be used, along
        # with the account's refresh_token. Access all these values
        # through the GmailAuthCredentials objects instead.
        account.client_id = response.get('client_id')
        account.client_secret = response.get('client_secret')
        account.scope = response.get('scope')
        account.g_id_token = response.get('id_token')

        # Don't need to actually save these now
        # tok = response.get('access_token')
        # expires_in = response.get('expires_in')

        client_id = response.get('client_id') or OAUTH_CLIENT_ID
        client_secret = response.get('client_secret') or OAUTH_CLIENT_SECRET

        if new_refresh_token:
            # See if we already have credentials for this client_id/secret
            # pair. If those don't exist, make a new GmailAuthCredentials
            auth_creds = next(
                (auth_creds for auth_creds in account.auth_credentials
                 if (auth_creds.client_id == client_id and
                     auth_creds.client_secret == client_secret)),
                GmailAuthCredentials())

            auth_creds.gmailaccount = account
            auth_creds.scopes = response.get('scope')
            auth_creds.g_id_token = response.get('id_token')
            auth_creds.client_id = client_id
            auth_creds.client_secret = client_secret
            auth_creds.refresh_token = new_refresh_token
            auth_creds.is_valid = True

        try:
            self.verify_config(account)
        except ImapSupportDisabledError:
            if account.sync_email:
                raise

        # Ensure account has sync enabled.
        account.enable_sync()

        return account

    def validate_token(self, access_token):
        response = requests.get(self.OAUTH_TOKEN_VALIDATION_URL,
                                params={'access_token': access_token})
        validation_dict = response.json()

        if 'error' in validation_dict:
            raise OAuthError(validation_dict['error'])

        return validation_dict

    def verify_config(self, account):
        """Verifies configuration, specifically presence of 'All Mail' folder.
           Will raise an inbox.crispin.GmailSettingError if not present.
        """
        conn = self.connect_account(account)
        # make a crispin client and check the folders
        client = GmailCrispinClient(account.id,
                                    provider_info('gmail'),
                                    account.email_address,
                                    conn,
                                    readonly=True)
        client.sync_folders()
        conn.logout()
        return True

    def interactive_auth(self, email_address=None):
        url_args = {'redirect_uri': self.OAUTH_REDIRECT_URI,
                    'client_id': self.OAUTH_CLIENT_ID,
                    'response_type': 'code',
                    'scope': self.OAUTH_SCOPE,
                    'access_type': 'offline'}
        if email_address:
            url_args['login_hint'] = email_address
        url = url_concat(self.OAUTH_AUTHENTICATE_URL, url_args)

        print 'To authorize Inbox, visit this URL and follow the directions:'
        print '\n{}'.format(url)

        while True:
            auth_code = raw_input('Enter authorization code: ').strip()
            try:
                auth_response = self._get_authenticated_user(auth_code)
                auth_response['contacts'] = True
                auth_response['events'] = True
                return auth_response
            except OAuthError:
                print "\nInvalid authorization code, try again...\n"
                auth_code = None


def _process_imap_exception(exc):
    if 'Lookup failed' in exc.message:
        # Gmail is disabled for this apps account
        return ImapSupportDisabledError('gmail_disabled_for_domain')
    elif 'IMAP access is disabled for your domain.' in exc.message:
        # IMAP is disabled for this domain
        return ImapSupportDisabledError('imap_disabled_for_domain')
    elif exc.message.startswith('[AUTHENTICATIONFAILED] Invalid credentials '
                                '(Failure)'):
        return ImapSupportDisabledError('authentication_failed')
    else:
        # Unknown IMAPClient error
        return exc<|MERGE_RESOLUTION|>--- conflicted
+++ resolved
@@ -68,16 +68,10 @@
 
             log.error('Error during IMAP XOAUTH2 login',
                       account_id=account.id, email=account.email_address,
-<<<<<<< HEAD
                       error=exc)
-            if not _auth_is_invalid(exc):
-                raise
-=======
-                      host=host, port=port, error=exc)
             if not isinstance(exc, ImapSupportDisabledError):
                 raise  # Unknown IMAPClient error, reraise
 
->>>>>>> be13de81
             # If we got an AUTHENTICATIONFAILED response, force a token refresh
             # and try again. If IMAP auth still fails, it's likely that IMAP
             # access is disabled, so propagate that errror.
