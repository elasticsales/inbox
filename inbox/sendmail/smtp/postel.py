--- conflicted
+++ resolved
@@ -231,25 +231,12 @@
     def smtp_password(self):
         c = self.connection
 
-<<<<<<< HEAD
         username, password = self.auth_token
         if username is None:
             username = self.email_address
 
-        # Try to auth, but if it fails with the login function, try a manual
-        # AUTH LOGIN (see: http://www.harelmalka.com/?p=94 )
         try:
             c.login(username, password)
-        except smtplib.SMTPAuthenticationError, e:
-            try:
-                c.docmd("AUTH LOGIN", base64.b64encode(username))
-                c.docmd(base64.b64encode(password), "")
-            except smtplib.SMTPAuthenticationError as e:
-                self.log.error('SMTP Auth failed')
-                raise e
-=======
-        try:
-            c.login(self.email_address, self.auth_token)
         except smtplib.SMTPAuthenticationError as e:
             self.log.error('SMTP login refused', exc=e)
             raise SendMailException(
@@ -261,7 +248,6 @@
             self.log.error('SMTP auth failed due to unsupported mechanism',
                            exc=e)
             raise SendMailException(str(e), 403)
->>>>>>> c2e5ef00
 
         self.log.info('SMTP Auth(Password) success')
 
