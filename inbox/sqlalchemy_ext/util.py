--- conflicted
+++ resolved
@@ -2,12 +2,9 @@
 import datetime
 import uuid
 import struct
-<<<<<<< HEAD
 import time
 import traceback
-=======
 import weakref
->>>>>>> c2e5ef00
 
 from bson import json_util, EPOCH_NAIVE
 # Monkeypatch to not include tz_info in decoded JSON.
