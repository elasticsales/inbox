--- conflicted
+++ resolved
@@ -1426,13 +1426,8 @@
 
     start_time = time.time()
     while time.time() - start_time < timeout:
-<<<<<<< HEAD
-        with session_scope() as db_session:
+        with session_scope(g.namespace.id) as db_session:
             deltas, end_pointer = delta_sync.format_transactions_after_pointer(
-=======
-        with session_scope(g.namespace.id) as db_session:
-            deltas, _ = delta_sync.format_transactions_after_pointer(
->>>>>>> 64373b6b
                 g.namespace, start_pointer, db_session, args['limit'],
                 exclude_types, include_types, exclude_folders,
                 legacy_nsid=g.legacy_nsid, expand=expand)
