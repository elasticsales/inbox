import arrow
import datetime
import calendar
from collections import defaultdict, OrderedDict
from json import JSONEncoder, dumps
from flask import Response, g

from inbox.models import (Message, Contact, Calendar, Event, When,
                          Thread, Namespace, Block, Category, Account)
<<<<<<< HEAD
from inbox.models.backends.imap import ImapUid
from inbox.models.event import RecurringEvent, RecurringEventOverride
=======
from inbox.models.event import (RecurringEvent, RecurringEventOverride,
                                InflatedEvent)
>>>>>>> 64373b6b
from nylas.logging import get_logger
log = get_logger()


def format_address_list(addresses):
    if addresses is None:
        return []
    return [{'name': name, 'email': email} for name, email in addresses]


def format_categories(categories):
    if categories is None:
        return []
    return [{'id': category.public_id, 'name': category.name,
             'display_name': category.api_display_name} for category in
             categories]


<<<<<<< HEAD
def encode_imapuid(imapuid):
    return {
        'uid': imapuid.msg_uid,
        'folder_name': imapuid.folder.name,
        'folder_canonical_name': imapuid.folder.canonical_name,
        'is_draft': imapuid.is_draft,
        'is_seen': imapuid.is_seen,
        'is_flagged': imapuid.is_flagged,
        'is_recent': imapuid.is_recent,
        'is_answered': imapuid.is_answered,
        'extra_flags': imapuid.extra_flags,
        'g_labels': imapuid.g_labels,
    }
=======
def format_phone_numbers(phone_numbers):
    formatted_phone_numbers = []
    for number in phone_numbers:
        formatted_phone_numbers.append({
            'type': number.type,
            'number': number.number,
        })
    return formatted_phone_numbers
>>>>>>> 64373b6b


def encode(obj, namespace_public_id=None, expand=False, legacy_nsid=False):
    try:
        return _encode(obj, namespace_public_id, expand,
                       legacy_nsid=legacy_nsid)
    except Exception as e:
        error_context = {
            "id": getattr(obj, "id", None),
            "cls": str(getattr(obj, "__class__", None)),
            "exception": e
        }
        log.error("object encoding failure", **error_context)
        raise


def _encode(obj, namespace_public_id=None, expand=False, legacy_nsid=False):
    """
    Returns a dictionary representation of an Inbox model object obj, or
    None if there is no such representation defined. If the optional
    namespace_public_id parameter is passed, it will used instead of fetching
    the namespace public id for each object. This improves performance when
    serializing large numbers of objects, but also means that you must take
    care to ONLY serialize objects that belong to the given namespace!

    Parameters
    ----------
    namespace_public_id: string, optional
        public id of the namespace to which the object to serialize belongs.

    Returns
    -------
    dictionary or None

    """
    def _get_namespace_public_id(obj):
        return namespace_public_id or obj.namespace.public_id

    def _format_participant_data(participant):
        """Event.participants is a JSON blob which may contain internal data.
        This function returns a dict with only the data we want to make
        public."""
        dct = {}
        for attribute in ['name', 'status', 'email', 'comment']:
            dct[attribute] = participant.get(attribute)

        return dct

    def _get_lowercase_class_name(obj):
        return type(obj).__name__.lower()

    if legacy_nsid:
        public_id_key_name = 'namespace_id'
    else:
        public_id_key_name = 'account_id'

    # Flask's jsonify() doesn't handle datetimes or json arrays as primary
    # objects.
    if isinstance(obj, datetime.datetime):
        return calendar.timegm(obj.utctimetuple())

    if isinstance(obj, datetime.date):
        return obj.isoformat()

    if isinstance(obj, arrow.arrow.Arrow):
        return encode(obj.datetime, legacy_nsid=legacy_nsid)

    # TODO deprecate this and remove -- legacy_nsid
    elif isinstance(obj, Namespace) and legacy_nsid:
        return {
            'id': obj.public_id,
            'object': 'namespace',
            'namespace_id': obj.public_id,

            # Account specific
            'account_id': obj.account.public_id,
            'email_address': obj.account.email_address,
            'name': obj.account.name,
            'provider': obj.account.provider,
            'organization_unit': obj.account.category_type
        }
    elif isinstance(obj, Namespace):  # these are now "Account" objects
        return {
            'id': obj.public_id,
            'object': 'account',
            'account_id': obj.public_id,

            'email_address': obj.account.email_address,
            'name': obj.account.name,
            'provider': obj.account.provider,
            'organization_unit': obj.account.category_type,
            'sync_state': obj.account.sync_state
        }

    elif isinstance(obj, Account) and not legacy_nsid:
        raise Exception("Should never be serializing accounts (legacy_nsid)")

    elif isinstance(obj, Account):
        return {
            'account_id': obj.namespace.public_id,  # ugh
            'id': obj.namespace.public_id,  # ugh
            'object': 'account',
            'email_address': obj.email_address,
            'name': obj.name,
            'organization_unit': obj.category_type,

            'provider': obj.provider,
            'sync_state': obj.sync_state
        }

    elif isinstance(obj, Message):
        resp = {
            'id': obj.public_id,
            'object': 'message',
            public_id_key_name: _get_namespace_public_id(obj),
            'subject': obj.subject,
            'from': format_address_list(obj.from_addr),
            'reply_to': format_address_list(obj.reply_to),
            'to': format_address_list(obj.to_addr),
            'cc': format_address_list(obj.cc_addr),
            'bcc': format_address_list(obj.bcc_addr),
            'date': obj.received_date,
            'message_id_header': obj.message_id_header,
            'thread_id': obj.thread.public_id,
            'snippet': obj.snippet,
            'body': obj.body,
            'unread': not obj.is_read,
            'starred': obj.is_starred,
            'files': obj.api_attachment_metadata,
            'events': [encode(e, legacy_nsid=legacy_nsid) for e in obj.events]
        }

        categories = format_categories(obj.categories)
        if obj.namespace.account.category_type == 'folder':
            resp['folder'] = categories[0] if categories else None
        else:
            resp['labels'] = categories

        # If the message is a draft (Inbox-created or otherwise):
        if obj.is_draft:
            resp['object'] = 'draft'
            resp['version'] = obj.version
            if obj.reply_to_message is not None:
                resp['reply_to_message_id'] = obj.reply_to_message.public_id
            else:
                resp['reply_to_message_id'] = None

        imapuids = g.db_session.query(ImapUid).filter( \
                       ImapUid.message_id == obj.id)
        imap_uid_info = []
        for imapuid in imapuids:
            imap_uid_info.append(encode_imapuid(imapuid))
        resp['imap_uid_info'] = imap_uid_info

        if expand:
            resp['headers'] = {
                'Message-Id': obj.message_id_header,
                'In-Reply-To': obj.in_reply_to,
                'References': obj.references
            }

        return resp

    elif isinstance(obj, Thread):
        base = {
            'id': obj.public_id,
            'object': 'thread',
            public_id_key_name: _get_namespace_public_id(obj),
            'subject': obj.subject,
            'participants': format_address_list(obj.participants),
            'last_message_timestamp': obj.recentdate,
            'last_message_received_timestamp': obj.receivedrecentdate,
            'first_message_timestamp': obj.subjectdate,
            'snippet': obj.snippet,
            'unread': obj.unread,
            'starred': obj.starred,
            'has_attachments': obj.has_attachments,
            'version': obj.version,
            # For backwards-compatibility -- remove after deprecating tags API
            'tags': obj.tags
        }

        categories = format_categories(obj.categories)
        if obj.namespace.account.category_type == 'folder':
            base['folders'] = categories
        else:
            base['labels'] = categories

        if not expand:
            base['message_ids'] = \
                [m.public_id for m in obj.messages if not m.is_draft]
            base['draft_ids'] = [m.public_id for m in obj.drafts]
            return base

        messages = obj.messages

        imap_uid_info_by_msg = defaultdict(list)
        imapuids = g.db_session.query(ImapUid).filter( \
                       ImapUid.message_id.in_([m.id for m in messages]))
        for imapuid in imapuids:
            imap_uid_info_by_msg[imapuid.message_id].append( \
                encode_imapuid(imapuid))

        # Expand messages within threads
        all_expanded_messages = []
        all_expanded_drafts = []
        for msg in messages:

            # Skip duplicates (e.g. when a message is moved)
            if msg.id not in imap_uid_info_by_msg:
                continue

            resp = {
                'id': msg.public_id,
                'object': 'message',
                public_id_key_name: _get_namespace_public_id(msg),
                'subject': msg.subject,
                'from': format_address_list(msg.from_addr),
                'reply_to': format_address_list(msg.reply_to),
                'to': format_address_list(msg.to_addr),
                'cc': format_address_list(msg.cc_addr),
                'bcc': format_address_list(msg.bcc_addr),
                'date': msg.received_date,
                'message_id_header': msg.message_id_header,
                'thread_id': obj.public_id,
                'snippet': msg.snippet,
                'unread': not msg.is_read,
                'starred': msg.is_starred,
                'files': msg.api_attachment_metadata,
                'imap_uid_info': imap_uid_info_by_msg[msg.id],
            }
            categories = format_categories(msg.categories)
            if obj.namespace.account.category_type == 'folder':
                resp['folder'] = categories[0] if categories else None
            else:
                resp['labels'] = categories

            if msg.is_draft:
                resp['object'] = 'draft'
                resp['version'] = msg.version
                if msg.reply_to_message is not None:
                    resp['reply_to_message_id'] = \
                        msg.reply_to_message.public_id
                else:
                    resp['reply_to_message_id'] = None
                all_expanded_drafts.append(resp)
            else:
                all_expanded_messages.append(resp)

        base['messages'] = all_expanded_messages
        base['drafts'] = all_expanded_drafts
        return base

    elif isinstance(obj, Contact):
        return {
            'id': obj.public_id,
            'object': 'contact',
            public_id_key_name: _get_namespace_public_id(obj),
            'name': obj.name,
            'email': obj.email_address,
            'phone_numbers': format_phone_numbers(obj.phone_numbers)
        }

    elif isinstance(obj, Event):
        resp = {
            'id': obj.public_id,
            'object': 'event',
            public_id_key_name: _get_namespace_public_id(obj),
            'calendar_id': obj.calendar.public_id if obj.calendar else None,
            'message_id': obj.message.public_id if obj.message else None,
            'title': obj.title,
            'description': obj.description,
            'owner': obj.owner,
            'participants': [_format_participant_data(participant)
                             for participant in obj.participants],
            'read_only': obj.read_only,
            'location': obj.location,
            'when': encode(obj.when, legacy_nsid=legacy_nsid),
            'busy': obj.busy,
            'status': obj.status,
        }
        if isinstance(obj, RecurringEvent):
            resp['recurrence'] = {
                'rrule': obj.recurring,
                'timezone': obj.start_timezone
            }
        if isinstance(obj, RecurringEventOverride):
            resp['original_start_time'] = encode(obj.original_start_time,
                                                 legacy_nsid=legacy_nsid)
            if obj.master:
                resp['master_event_id'] = obj.master.public_id
        if isinstance(obj, InflatedEvent):
            del resp['message_id']
            if obj.master:
                resp['master_event_id'] = obj.master.public_id

        return resp

    elif isinstance(obj, Calendar):
        return {
            'id': obj.public_id,
            'object': 'calendar',
            public_id_key_name: _get_namespace_public_id(obj),
            'name': obj.name,
            'description': obj.description,
            'read_only': obj.read_only,
        }

    elif isinstance(obj, When):
        # Get time dictionary e.g. 'start_time': x, 'end_time': y or 'date': z
        times = obj.get_time_dict()
        resp = {k: encode(v, legacy_nsid=legacy_nsid) for
                                         k, v in times.iteritems()}
        resp['object'] = _get_lowercase_class_name(obj)
        return resp

    elif isinstance(obj, Block):  # ie: Attachments/Files
        resp = {
            'id': obj.public_id,
            'object': 'file',
            public_id_key_name: _get_namespace_public_id(obj),
            'content_type': obj.content_type,
            'size': obj.size,
            'filename': obj.filename,
        }
        if len(obj.parts):
            # if obj is actually a message attachment (and not merely an
            # uploaded file), set additional properties
            resp.update({
                'message_ids': [p.message.public_id for p in obj.parts]})

            content_ids = list({p.content_id for p in obj.parts
                                if p.content_id is not None})
            content_id = None
            if len(content_ids) > 0:
                content_id = content_ids[0]

            resp.update({'content_id': content_id})

        return resp

    elif isinstance(obj, Category):
        # 'object' is set to 'folder' or 'label'
        resp = {
            'id': obj.public_id,
            'object': obj.type,
            public_id_key_name: _get_namespace_public_id(obj),
            'name': obj.name,
            'display_name': obj.api_display_name
        }
        return resp


class APIEncoder(object):
    """
    Provides methods for serializing Inbox objects. If the optional
    namespace_public_id parameter is passed, it will be bound and used instead
    of fetching the namespace public id for each object. This improves
    performance when serializing large numbers of objects, but also means that
    you must take care to ONLY serialize objects that belong to the given
    namespace!

    Parameters
    ----------
    namespace_public_id: string, optional
        public id of the namespace to which the object to serialize belongs.

    """
    def __init__(self, namespace_public_id=None, expand=False,
                 legacy_nsid=False):
        self.encoder_class = self._encoder_factory(namespace_public_id, expand,
                                                   legacy_nsid)

    def _encoder_factory(self, namespace_public_id, expand, legacy_nsid):
        class InternalEncoder(JSONEncoder):
            def default(self, obj):
                custom_representation = encode(obj,
                                               namespace_public_id,
                                               expand=expand,
                                               legacy_nsid=legacy_nsid)
                if custom_representation is not None:
                    return custom_representation
                # Let the base class default method raise the TypeError
                return JSONEncoder.default(self, obj)
        return InternalEncoder

    def cereal(self, obj, pretty=False):
        """
        Returns the JSON string representation of obj.

        Parameters
        ----------
        obj: serializable object
        pretty: bool, optional
            Whether to pretty-print the string (with 4-space indentation).

        Raises
        ------
        TypeError
            If obj is not serializable.

        """
        if pretty:
            return dumps(obj,
                         sort_keys=True,
                         indent=4,
                         separators=(',', ': '),
                         cls=self.encoder_class)
        return dumps(obj, cls=self.encoder_class)

    def jsonify(self, obj):
        """
        Returns a Flask Response object encapsulating the JSON
        representation of obj.

        Parameters
        ----------
        obj: serializable object

        Raises
        ------
        TypeError
            If obj is not serializable.

        """
        return Response(self.cereal(obj, pretty=True),
                        mimetype='application/json')<|MERGE_RESOLUTION|>--- conflicted
+++ resolved
@@ -7,13 +7,9 @@
 
 from inbox.models import (Message, Contact, Calendar, Event, When,
                           Thread, Namespace, Block, Category, Account)
-<<<<<<< HEAD
 from inbox.models.backends.imap import ImapUid
-from inbox.models.event import RecurringEvent, RecurringEventOverride
-=======
 from inbox.models.event import (RecurringEvent, RecurringEventOverride,
                                 InflatedEvent)
->>>>>>> 64373b6b
 from nylas.logging import get_logger
 log = get_logger()
 
@@ -32,7 +28,6 @@
              categories]
 
 
-<<<<<<< HEAD
 def encode_imapuid(imapuid):
     return {
         'uid': imapuid.msg_uid,
@@ -46,7 +41,7 @@
         'extra_flags': imapuid.extra_flags,
         'g_labels': imapuid.g_labels,
     }
-=======
+
 def format_phone_numbers(phone_numbers):
     formatted_phone_numbers = []
     for number in phone_numbers:
@@ -55,7 +50,6 @@
             'number': number.number,
         })
     return formatted_phone_numbers
->>>>>>> 64373b6b
 
 
 def encode(obj, namespace_public_id=None, expand=False, legacy_nsid=False):
