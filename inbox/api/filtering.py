from sqlalchemy import and_, or_, desc, asc, func
from sqlalchemy.orm import subqueryload, contains_eager
from inbox.models import (Contact, Event, Calendar, Message,
                          MessageContactAssociation, Thread,
                          Block, Part, MessageCategory, Category)
from inbox.models.event import RecurringEvent


def threads(namespace_id, subject, from_addr, to_addr, cc_addr, bcc_addr,
<<<<<<< HEAD
            message_id_header, any_email, thread_public_id, started_before,
            started_after, last_message_before, last_message_after, filename,
            in_, unread, starred, limit, offset, view, db_session):
=======
            any_email, thread_public_id, started_before, started_after,
            last_message_before, last_message_after, filename, in_, unread,
            starred, sort, limit, offset, view, db_session):
>>>>>>> c2e5ef00

    if view == 'count':
        query = db_session.query(func.count(Thread.id))
    elif view == 'ids':
        query = db_session.query(Thread.public_id)
    else:
        query = db_session.query(Thread)

    filters = [Thread.namespace_id == namespace_id]
    if thread_public_id is not None:
        filters.append(Thread.public_id == thread_public_id)

    if started_before is not None:
        filters.append(Thread.subjectdate < started_before)

    if started_after is not None:
        filters.append(Thread.subjectdate > started_after)

    if last_message_before is not None:
        filters.append(Thread.recentdate < last_message_before)

    if last_message_after is not None:
        filters.append(Thread.recentdate > last_message_after)

    if subject is not None:
        filters.append(Thread.subject == subject)

    query = query.filter(*filters)

    if from_addr is not None:
        from_query = db_session.query(Message.thread_id). \
            join(MessageContactAssociation).join(Contact).filter(
                Contact.email_address == from_addr,
                Contact.namespace_id == namespace_id,
                MessageContactAssociation.field == 'from_addr').subquery()
        query = query.filter(Thread.id.in_(from_query))

    if to_addr is not None:
        to_query = db_session.query(Message.thread_id). \
            join(MessageContactAssociation).join(Contact).filter(
                Contact.email_address == to_addr,
                Contact.namespace_id == namespace_id,
                MessageContactAssociation.field == 'to_addr').subquery()
        query = query.filter(Thread.id.in_(to_query))

    if cc_addr is not None:
        cc_query = db_session.query(Message.thread_id). \
            join(MessageContactAssociation).join(Contact).filter(
                Contact.email_address == cc_addr,
                Contact.namespace_id == namespace_id,
                MessageContactAssociation.field == 'cc_addr').subquery()
        query = query.filter(Thread.id.in_(cc_query))

    if bcc_addr is not None:
        bcc_query = db_session.query(Message.thread_id). \
            join(MessageContactAssociation).join(Contact).filter(
                Contact.email_address == bcc_addr,
                Contact.namespace_id == namespace_id,
                MessageContactAssociation.field == 'bcc_addr').subquery()
        query = query.filter(Thread.id.in_(bcc_query))

    if any_email is not None:
        any_contact_query = db_session.query(Message.thread_id). \
            join(MessageContactAssociation).join(Contact). \
            filter(Contact.email_address == any_email,
                   Contact.namespace_id == namespace_id).subquery()
        query = query.filter(Thread.id.in_(any_contact_query))

    if message_id_header is not None:
        message_id_query = db_session.query(Message.thread_id). \
            filter(Message.message_id_header == message_id_header)
        query = query.filter(Thread.id.in_(message_id_query))

    if filename is not None:
        files_query = db_session.query(Message.thread_id). \
            join(Part).join(Block). \
            filter(Block.filename == filename,
                   Block.namespace_id == namespace_id). \
            subquery()
        query = query.filter(Thread.id.in_(files_query))

    if in_ is not None:
        category_query = db_session.query(Message.thread_id). \
            join(MessageCategory).join(Category). \
            filter(Category.namespace_id == namespace_id,
                   or_(Category.name == in_, Category.display_name == in_,
                       Category.public_id == in_)). \
            subquery()
        query = query.filter(Thread.id.in_(category_query))

    if unread is not None:
        read = not unread
        unread_query = db_session.query(Message.thread_id).filter(
            Message.namespace_id == namespace_id,
            Message.is_read == read).subquery()
        query = query.filter(Thread.id.in_(unread_query))

    if starred is not None:
        starred_query = db_session.query(Message.thread_id).filter(
            Message.namespace_id == namespace_id,
            Message.is_starred == starred).subquery()
        query = query.filter(Thread.id.in_(starred_query))

    if view == 'count':
        return {"count": query.one()[0]}

    # Eager-load some objects in order to make constructing API
    # representations faster.
    if view != 'ids':
        if view == 'expanded':
            load_only_columns = ('public_id', 'subject', 'is_draft', 'version',
                                 'from_addr', 'to_addr', 'cc_addr', 'bcc_addr',
                                 'received_date', 'snippet', 'is_read',
                                 'reply_to_message_id', 'reply_to')
        else:
            load_only_columns = ('public_id', 'is_draft', 'from_addr',
                                 'to_addr', 'cc_addr', 'bcc_addr', 'is_read',
                                 'is_starred')
        query = query.options(
            subqueryload(Thread.messages).
            load_only(*load_only_columns)
            .joinedload(Message.messagecategories)
            .joinedload(MessageCategory.category),
            subqueryload(Thread.messages)
            .joinedload(Message.parts)
            .joinedload(Part.block))

    if sort and sort == 'received_recent_date':
        query = query.order_by(desc(Thread.receivedrecentdate)).limit(limit)
    else:
        query = query.order_by(desc(Thread.recentdate)).limit(limit)

    if offset:
        query = query.offset(offset)

    if view == 'ids':
        return [x[0] for x in query.all()]

    return query.all()


def messages_or_drafts(namespace_id, drafts, subject, from_addr, to_addr,
                       cc_addr, bcc_addr, any_email, thread_public_id,
                       started_before, started_after, last_message_before,
                       last_message_after, filename, in_, unread, starred,
                       limit, offset, view, db_session):

    if view == 'count':
        query = db_session.query(func.count(Message.id))
    elif view == 'ids':
        query = db_session.query(Message.public_id)
    else:
        query = db_session.query(Message)
        query = query.options(contains_eager(Message.thread))

    query = query.join(Thread)

    filters = [Message.namespace_id == namespace_id]
    if drafts:
        filters.append(Message.is_draft)
    else:
        filters.append(~Message.is_draft)

    if subject is not None:
        filters.append(Message.subject == subject)

    if unread is not None:
        read = not unread
        filters.append(Message.is_read == read)

    if starred is not None:
        filters.append(Message.is_starred == starred)

    if thread_public_id is not None:
        filters.append(Thread.public_id == thread_public_id)

    if started_before is not None:
        filters.append(Thread.subjectdate < started_before)
        filters.append(Thread.namespace_id == namespace_id)

    if started_after is not None:
        filters.append(Thread.subjectdate > started_after)
        filters.append(Thread.namespace_id == namespace_id)

    if last_message_before is not None:
        filters.append(Thread.recentdate < last_message_before)
        filters.append(Thread.namespace_id == namespace_id)

    if last_message_after is not None:
        filters.append(Thread.recentdate > last_message_after)
        filters.append(Thread.namespace_id == namespace_id)

    if to_addr is not None:
        to_query = db_session.query(MessageContactAssociation.message_id). \
            join(Contact).filter(
                MessageContactAssociation.field == 'to_addr',
                Contact.email_address == to_addr,
                Contact.namespace_id == namespace_id).subquery()
        filters.append(Message.id.in_(to_query))

    if from_addr is not None:
        from_query = db_session.query(MessageContactAssociation.message_id). \
            join(Contact).filter(
                MessageContactAssociation.field == 'from_addr',
                Contact.email_address == from_addr,
                Contact.namespace_id == namespace_id).subquery()
        filters.append(Message.id.in_(from_query))

    if cc_addr is not None:
        cc_query = db_session.query(MessageContactAssociation.message_id). \
            join(Contact).filter(
                MessageContactAssociation.field == 'cc_addr',
                Contact.email_address == cc_addr,
                Contact.namespace_id == namespace_id).subquery()
        filters.append(Message.id.in_(cc_query))

    if bcc_addr is not None:
        bcc_query = db_session.query(MessageContactAssociation.message_id). \
            join(Contact).filter(
                MessageContactAssociation.field == 'bcc_addr',
                Contact.email_address == bcc_addr,
                Contact.namespace_id == namespace_id).subquery()
        filters.append(Message.id.in_(bcc_query))

    if any_email is not None:
        any_email_query = db_session.query(
            MessageContactAssociation.message_id).join(Contact). \
            filter(Contact.email_address == any_email,
                   Contact.namespace_id == namespace_id).subquery()
        filters.append(Message.id.in_(any_email_query))

    if filename is not None:
        query = query.join(Part).join(Block). \
            filter(Block.filename == filename,
                   Block.namespace_id == namespace_id)

    if in_ is not None:
        query = query.join(MessageCategory).join(Category). \
            filter(Category.namespace_id == namespace_id,
                   or_(Category.name == in_, Category.display_name == in_))

    query = query.filter(*filters)

    if view == 'count':
        return {"count": query.one()[0]}

    query = query.order_by(desc(Message.received_date))
    query = query.limit(limit)
    if offset:
        query = query.offset(offset)

    if view == 'ids':
        return [x[0] for x in query.all()]

    # Eager-load related attributes to make constructing API representations
    # faster.
    query = query.options(
                subqueryload(Message.messagecategories).
                joinedload(MessageCategory.category),
                subqueryload(Message.parts).joinedload(Part.block),
                subqueryload(Message.events))

    return query.all()


def files(namespace_id, message_public_id, filename, content_type,
          limit, offset, view, db_session):

    if view == 'count':
        query = db_session.query(func.count(Block.id))
    elif view == 'ids':
        query = db_session.query(Block.public_id)
    else:
        query = db_session.query(Block)

    query = query.filter(Block.namespace_id == namespace_id)

    # limit to actual attachments (no content-disposition == not a real
    # attachment)
    query = query.outerjoin(Part)
    query = query.filter(or_(Part.id.is_(None),
                         Part.content_disposition.isnot(None)))

    if content_type is not None:
        query = query.filter(or_(Block._content_type_common == content_type,
                                 Block._content_type_other == content_type))

    if filename is not None:
        query = query.filter(Block.filename == filename)

    # Handle the case of fetching attachments on a particular message.
    if message_public_id is not None:
        query = query.join(Message) \
            .filter(Message.public_id == message_public_id)

    if view == 'count':
        return {"count": query.one()[0]}

    query = query.order_by(asc(Block.id)).distinct().limit(limit)

    if offset:
        query = query.offset(offset)

    if view == 'ids':
        return [x[0] for x in query.all()]
    else:
        return query.all()


def filter_event_query(query, event_cls, namespace_id, event_public_id,
                       calendar_public_id, title, description, location, busy):

    query = query.filter(event_cls.namespace_id == namespace_id)

    if event_public_id:
        query = query.filter(event_cls.public_id == event_public_id)

    if calendar_public_id is not None:
        query = query.join(Calendar). \
            filter(Calendar.public_id == calendar_public_id,
                   Calendar.namespace_id == namespace_id)

    if title is not None:
        query = query.filter(event_cls.title.like('%{}%'.format(title)))

    if description is not None:
        query = query.filter(event_cls.description.like('%{}%'
                                                        .format(description)))

    if location is not None:
        query = query.filter(event_cls.location.like('%{}%'.format(location)))

    if busy is not None:
        query = query.filter(event_cls.busy == busy)

    query = query.filter(event_cls.source == 'local')

    return query


def recurring_events(filters, starts_before, starts_after, ends_before,
                     ends_after, db_session, show_cancelled=False):
    # Expands individual recurring events into full instances.
    # If neither starts_before or ends_before is given, the recurring range
    # defaults to now + 1 year (see events/recurring.py)

    recur_query = db_session.query(RecurringEvent)
    recur_query = filter_event_query(recur_query, RecurringEvent, *filters)

    if show_cancelled is False:
        recur_query = recur_query.filter(RecurringEvent.status != 'cancelled')

    before_criteria = []
    if starts_before:
        before_criteria.append(RecurringEvent.start < starts_before)
    if ends_before:
        # start < end, so event start < ends_before
        before_criteria.append(RecurringEvent.start < ends_before)
    recur_query = recur_query.filter(and_(*before_criteria))
    after_criteria = []
    if starts_after:
        after_criteria.append(or_(RecurringEvent.until > starts_after,
                                  RecurringEvent.until == None))
    if ends_after:
        after_criteria.append(or_(RecurringEvent.until > ends_after,
                                  RecurringEvent.until == None))

    recur_query = recur_query.filter(and_(*after_criteria))

    recur_instances = []
    for r in recur_query:
        # the occurrences check only checks starting timestamps
        if ends_before and not starts_before:
            starts_before = ends_before - r.length
        if ends_after and not starts_after:
            starts_after = ends_after - r.length
        instances = r.all_events(start=starts_after, end=starts_before)
        recur_instances.extend(instances)

    return recur_instances


def events(namespace_id, event_public_id, calendar_public_id, title,
           description, location, busy, starts_before, starts_after,
           ends_before, ends_after, limit, offset, view,
           expand_recurring, show_cancelled, db_session):

    query = db_session.query(Event)

    if not expand_recurring:
        if view == 'count':
            query = db_session.query(func.count(Event.id))
        elif view == 'ids':
            query = db_session.query(Event.public_id)

    filters = [namespace_id, event_public_id, calendar_public_id,
               title, description, location, busy]
    query = filter_event_query(query, Event, *filters)

    event_criteria = []

    if starts_before is not None:
        event_criteria.append(Event.start < starts_before)

    if starts_after is not None:
        event_criteria.append(Event.start > starts_after)

    if ends_before is not None:
        event_criteria.append(Event.end < ends_before)

    if ends_after is not None:
        event_criteria.append(Event.end > ends_after)

    if not show_cancelled:
        if expand_recurring:
            event_criteria.append(Event.status != 'cancelled')
        else:
            # It doesn't make sense to hide cancelled events
            # when we're not expanding recurring events,
            # so don't do it.
            # We still need to show cancelled recurringevents
            # for those users who want to do event expansion themselves.
            event_criteria.append(
                (Event.discriminator == 'recurringeventoverride') |
                ((Event.status != 'cancelled') & (Event.discriminator !=
                                                  'recurringeventoverride')))

    event_predicate = and_(*event_criteria)
    query = query.filter(event_predicate)

    if expand_recurring:
        expanded = recurring_events(filters, starts_before, starts_after,
                                    ends_before, ends_after, db_session,
                                    show_cancelled=show_cancelled)

        # Combine non-recurring events with expanded recurring ones
        all_events = query.filter(Event.discriminator == 'event').all() + \
            expanded

        if view == 'count':
            return {"count": len(all_events)}

        all_events = sorted(all_events, key=lambda e: e.start)
        if limit:
            offset = offset or 0
            all_events = all_events[offset:offset + limit]
    else:
        if view == 'count':
            return {"count": query.one()[0]}
        query = query.order_by(asc(Event.start)).limit(limit)
        if offset:
            query = query.offset(offset)
        # Eager-load some objects in order to make constructing API
        # representations faster.
        all_events = query.all()

    if view == 'ids':
        return [x[0] for x in all_events]
    else:
        return all_events


def messages_for_contact_scores(db_session, namespace_id, starts_after=None):
    query = (db_session.query(
                Message.to_addr, Message.cc_addr, Message.bcc_addr,
                Message.id, Message.received_date.label('date'))
             .join(MessageCategory)
             .join(Category)
             .filter(Message.namespace_id == namespace_id)
             .filter(Category.name == 'sent')
             .filter(~Message.is_draft))

    if starts_after:
        query = query.filter(Message.received_date > starts_after)

    return query.all()<|MERGE_RESOLUTION|>--- conflicted
+++ resolved
@@ -7,15 +7,9 @@
 
 
 def threads(namespace_id, subject, from_addr, to_addr, cc_addr, bcc_addr,
-<<<<<<< HEAD
             message_id_header, any_email, thread_public_id, started_before,
             started_after, last_message_before, last_message_after, filename,
-            in_, unread, starred, limit, offset, view, db_session):
-=======
-            any_email, thread_public_id, started_before, started_after,
-            last_message_before, last_message_after, filename, in_, unread,
-            starred, sort, limit, offset, view, db_session):
->>>>>>> c2e5ef00
+            in_, unread, starred, sort, limit, offset, view, db_session):
 
     if view == 'count':
         query = db_session.query(func.count(Thread.id))
