from flask import Flask, request, jsonify, make_response, g
from flask.ext.restful import reqparse
from werkzeug.exceptions import default_exceptions, HTTPException
from sqlalchemy.orm.exc import NoResultFound

from inbox.api.kellogs import APIEncoder
from nylas.logging import get_logger
from inbox.models import Namespace, Account
from inbox.models.session import global_session_scope
from inbox.api.validation import (bounded_str, ValidatableArgument,
                                  strict_parse_args, limit)
from inbox.api.validation import valid_public_id
<<<<<<< HEAD
from inbox.api.err import err, APIException, InputError
=======
>>>>>>> a7160042

from metrics_api import app as metrics_api
from ns_api import app as ns_api
from ns_api import DEFAULT_LIMIT

from inbox.webhooks.gpush_notifications import app as webhooks_api

app = Flask(__name__)
# Handle both /endpoint and /endpoint/ without redirecting.
# Note that we need to set this *before* registering the blueprint.
app.url_map.strict_slashes = False

@app.errorhandler(APIException)
def handle_input_error(error):
    response = jsonify(message=error.message, type='invalid_request_error')
    response.status_code = error.status_code
    return response


def default_json_error(ex):
    """ Exception -> flask JSON responder """
    logger = get_logger()
    logger.error('Uncaught error thrown by Flask/Werkzeug', exc_info=ex)
    response = jsonify(message=str(ex), type='api_error')
    response.status_code = (ex.code
                            if isinstance(ex, HTTPException)
                            else 500)
    return response

# Patch all error handlers in werkzeug
for code in default_exceptions.iterkeys():
    app.error_handler_spec[None][code] = default_json_error


@app.before_request
def auth():
    """ Check for account ID on all non-root URLS """
<<<<<<< HEAD
    if request.path in ('/accounts', '/accounts/', '/', '/n', '/n/') \
            or request.path.startswith('/w/') \
            or request.path.startswith('/metrics'):
=======
    if request.path in ('/accounts', '/accounts/', '/') \
                       or request.path.startswith('/w/'):
>>>>>>> a7160042
        return

    if not request.authorization or not request.authorization.username:
        return make_response((
            "Could not verify access credential.", 401,
            {'WWW-Authenticate': 'Basic realm="API '
             'Access Token Required"'}))

    namespace_public_id = request.authorization.username

    with global_session_scope() as db_session:
        try:
            valid_public_id(namespace_public_id)
            namespace = db_session.query(Namespace) \
                .filter(Namespace.public_id == namespace_public_id).one()
            g.namespace_id = namespace.id
            g.account_id = namespace.account.id
        except NoResultFound:
            return make_response((
                "Could not verify access credential.", 401,
                {'WWW-Authenticate': 'Basic realm="API '
                 'Access Token Required"'}))


@app.after_request
def finish(response):
    origin = request.headers.get('origin')
    if origin:  # means it's just a regular request
        response.headers['Access-Control-Allow-Origin'] = origin
        response.headers['Access-Control-Allow-Headers'] = \
            'Authorization,Content-Type'
        response.headers['Access-Control-Allow-Methods'] = \
            'GET,PUT,POST,DELETE,OPTIONS'
        response.headers['Access-Control-Allow-Credentials'] = 'true'
    return response


@app.route('/accounts/')
def ns_all():
    """ Return all namespaces """
    # We do this outside the blueprint to support the case of an empty
    # public_id.  However, this means the before_request isn't run, so we need
    # to make our own session
    with global_session_scope() as db_session:
        parser = reqparse.RequestParser(argument_class=ValidatableArgument)
        parser.add_argument('limit', default=DEFAULT_LIMIT, type=limit,
                            location='args')
        parser.add_argument('offset', default=0, type=int, location='args')
        parser.add_argument('email_address', type=bounded_str, location='args')
        args = strict_parse_args(parser, request.args)

        query = db_session.query(Namespace)
        if args['email_address']:
            query = query.join(Account)
            query = query.filter_by(email_address=args['email_address'])

        query = query.limit(args['limit'])
        if args['offset']:
            query = query.offset(args['offset'])

        namespaces = query.all()
        encoder = APIEncoder()
        return encoder.jsonify(namespaces)


#
# Create a namespace
#
@app.route('/n/', methods=['POST'])
def create_namespace():
    data = request.get_json(force=True)

    namespace = Namespace()

    auth_creds = None

    if data['type'] == 'generic':
        from inbox.models.backends.generic import GenericAccount
        account = GenericAccount(namespace=namespace)
        account.imap_username = data['imap_username']
        account.imap_endpoint = data['imap_endpoint']
        account.password = data['imap_password']
        #account.smtp_username = data['smtp_username']
        #account.smtp_endpoint = data['smtp_endpoint']
        account.provider = data.get('provider', 'custom')
    elif data['type'] == 'gmail':
        from inbox.models.backends.gmail import GmailAccount
        from inbox.models.backends.gmail import GmailAuthCredentials
        from inbox.config import config

        OAUTH_CLIENT_ID = config.get_required('GOOGLE_OAUTH_CLIENT_ID')
        OAUTH_CLIENT_SECRET = config.get_required('GOOGLE_OAUTH_CLIENT_SECRET')

        account = GmailAccount(namespace=namespace)
        account.refresh_token = data['refresh_token']

        auth_creds = GmailAuthCredentials()
        auth_creds.gmailaccount = account
        auth_creds.scopes = 'https://mail.google.com/'
        auth_creds.client_id = OAUTH_CLIENT_ID
        auth_creds.client_secret = OAUTH_CLIENT_SECRET
        auth_creds.refresh_token = data['refresh_token']
        auth_creds.is_valid = True

    else:
        raise ValueError('Account type not supported.')

    account.email_address = data['email_address']

    with global_session_scope() as db_session:
        if auth_creds:
            db_session.add(auth_creds)
        db_session.add(account)
        db_session.commit()

        encoder = APIEncoder(legacy_nsid=True)
        return encoder.jsonify(namespace)

#
# Modify a namespace
#
@app.route('/n/<namespace_public_id>/', methods=['PUT'])
def modify_namespace(namespace_public_id):
    from inbox.models.backends.generic import GenericAccount
    from inbox.models.backends.gmail import GmailAccount

    with global_session_scope() as db_session:
        namespace = db_session.query(Namespace) \
            .filter(Namespace.public_id == namespace_public_id).one()

        account = namespace.account

        data = request.get_json(force=True)

        if isinstance(account, GenericAccount):
            if 'imap_username' in data:
                account.imap_username = data['imap_username']
            if 'imap_endpoint' in data:
                account.imap_endpoint = data['imap_endpoint']
            if 'imap_password' in data:
                account.password = data['imap_password']

            if 'refresh_token' in data:
                raise InputError('Cannot change the refresh token on a password account.')

        elif isinstance(account, GmailAccount):
            if 'refresh_token' in data:
                from inbox.models.backends.gmail import GmailAuthCredentials
                from inbox.config import config

                OAUTH_CLIENT_ID = config.get_required('GOOGLE_OAUTH_CLIENT_ID')
                OAUTH_CLIENT_SECRET = config.get_required('GOOGLE_OAUTH_CLIENT_SECRET')

                account.refresh_token = data['refresh_token']

                # See if we already have credentials for this client_id/secret
                # pair. If those don't exist, make a new GmailAuthCredentials
                auth_creds = next(
                    (auth_creds for auth_creds in account.auth_credentials
                     if (auth_creds.client_id == OAUTH_CLIENT_ID and
                         auth_creds.client_secret == OAUTH_CLIENT_SECRET)),
                    GmailAuthCredentials())
                auth_creds.gmailaccount = account
                auth_creds.scopes = 'https://mail.google.com/'
                auth_creds.client_id = OAUTH_CLIENT_ID
                auth_creds.client_secret = OAUTH_CLIENT_SECRET
                auth_creds.refresh_token = data['refresh_token']
                auth_creds.is_valid = True
                db_session.add(auth_creds)

            if 'imap_endpoint' in data or 'imap_username' in data or \
               'imap_password' in data:
                raise InputError('Cannot change IMAP fields on a Gmail account.')

        else:
            raise ValueError('Account type not supported.')

        db_session.add(account)
        db_session.commit()

        encoder = APIEncoder(legacy_nsid=True)
        return encoder.jsonify(namespace)

@app.route('/')
def home():
    return "Nylas ready.\n"

@app.route('/logout')
def logout():
    """ Utility function used to force browsers to reset cached HTTP Basic Auth
        credentials """
    return make_response((
        "<meta http-equiv='refresh' content='0; url=/''>.",
        401,
        {'WWW-Authenticate': 'Basic realm="API Access Token Required"'}))


app.register_blueprint(ns_api)
<<<<<<< HEAD
# legacy_nsid
app.register_blueprint(ns_api, url_prefix='/n/<namespace_public_id>')
app.register_blueprint(webhooks_api)  # /w/...
app.register_blueprint(metrics_api)
=======
app.register_blueprint(webhooks_api)  # /w/...
>>>>>>> a7160042
<|MERGE_RESOLUTION|>--- conflicted
+++ resolved
@@ -10,10 +10,7 @@
 from inbox.api.validation import (bounded_str, ValidatableArgument,
                                   strict_parse_args, limit)
 from inbox.api.validation import valid_public_id
-<<<<<<< HEAD
-from inbox.api.err import err, APIException, InputError
-=======
->>>>>>> a7160042
+from inbox.api.err import APIException, InputError
 
 from metrics_api import app as metrics_api
 from ns_api import app as ns_api
@@ -51,14 +48,9 @@
 @app.before_request
 def auth():
     """ Check for account ID on all non-root URLS """
-<<<<<<< HEAD
-    if request.path in ('/accounts', '/accounts/', '/', '/n', '/n/') \
-            or request.path.startswith('/w/') \
-            or request.path.startswith('/metrics'):
-=======
     if request.path in ('/accounts', '/accounts/', '/') \
-                       or request.path.startswith('/w/'):
->>>>>>> a7160042
+                       or request.path.startswith('/w/') \
+                       or request.path.startswith('/metrics'):
         return
 
     if not request.authorization or not request.authorization.username:
@@ -257,11 +249,5 @@
 
 
 app.register_blueprint(ns_api)
-<<<<<<< HEAD
-# legacy_nsid
-app.register_blueprint(ns_api, url_prefix='/n/<namespace_public_id>')
 app.register_blueprint(webhooks_api)  # /w/...
-app.register_blueprint(metrics_api)
-=======
-app.register_blueprint(webhooks_api)  # /w/...
->>>>>>> a7160042
+app.register_blueprint(metrics_api)