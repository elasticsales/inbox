--- conflicted
+++ resolved
@@ -9,15 +9,11 @@
 from inbox.models.session import session_scope
 from inbox.api.validation import (bounded_str, ValidatableArgument,
                                   strict_parse_args, limit)
-<<<<<<< HEAD
-from inbox.api.err import APIException, InputError
-=======
 from inbox.api.validation import valid_public_id
-from inbox.api.err import err
+from inbox.api.err import err, APIException, InputError
 
 from inbox.ignition import main_engine
 engine = main_engine()
->>>>>>> f74ac301
 
 from metrics_api import app as metrics_api
 from ns_api import app as ns_api
@@ -134,7 +130,6 @@
         return encoder.jsonify(namespaces)
 
 
-<<<<<<< HEAD
 #
 # Create a namespace
 #
@@ -232,18 +227,6 @@
         encoder = APIEncoder()
         return encoder.jsonify(namespace)
 
-@app.route('/')
-def home():
-    return """
-<html><body>
-    Check out the <strong><pre style="display:inline;">docs</pre></strong>
-    folder for how to use this API.
-</body></html>
-"""
-
-app.register_blueprint(ns_api)  # /n/<namespace_id>/...
-app.register_blueprint(metrics_api)
-=======
 @app.route('/logout')
 def logout():
     """ Utility function used to force browsers to reset cached HTTP Basic Auth
@@ -257,5 +240,5 @@
 app.register_blueprint(ns_api)
 # legacy_nsid
 app.register_blueprint(ns_api, url_prefix='/n/<namespace_public_id>')
->>>>>>> f74ac301
-app.register_blueprint(webhooks_api)  # /w/...+app.register_blueprint(webhooks_api)  # /w/...
+app.register_blueprint(metrics_api)