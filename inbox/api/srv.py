--- conflicted
+++ resolved
@@ -12,13 +12,7 @@
 from inbox.api.validation import valid_public_id
 from inbox.api.err import err, APIException, InputError
 
-<<<<<<< HEAD
-from inbox.ignition import main_engine
-engine = main_engine()
-
 from metrics_api import app as metrics_api
-=======
->>>>>>> 64373b6b
 from ns_api import app as ns_api
 from ns_api import DEFAULT_LIMIT
 
