--- conflicted
+++ resolved
@@ -49,12 +49,8 @@
 def auth():
     """ Check for account ID on all non-root URLS """
     if request.path in ('/accounts', '/accounts/', '/', '/n', '/n/') \
-<<<<<<< HEAD
-                       or request.path.startswith('/w/') \
-                       or request.path.startswith('/metrics'):
-=======
-            or request.path.startswith('/w/'):
->>>>>>> da2c7596
+            or request.path.startswith('/w/') \
+            or request.path.startswith('/metrics'):
         return
 
     if request.path.startswith('/n/'):
