--- conflicted
+++ resolved
@@ -186,25 +186,6 @@
 
     def _new_raw_connection(self):
         """Returns a new, authenticated IMAPClient instance for the account."""
-<<<<<<< HEAD
-        with session_scope() as db_session:
-            account = db_session.query(Account).get(self.account_id)
-            conn = self.auth_handler.connect_account(account)
-
-            if account.debug:
-                def _log(text):
-                    log.debug('imap_log',
-                             conn=id(conn),
-                             account_id=self.account_id,
-                             text=text)
-
-                conn.debug = 4
-                conn._imap._mesg = _log
-            else:
-                conn.debug = False
-
-            return conn
-=======
         with session_scope(self.account_id) as db_session:
             if self.provider == 'gmail':
                 account = db_session.query(GmailAccount).options(
@@ -215,8 +196,21 @@
                     joinedload(GenericAccount.secret)).get(self.account_id)
             db_session.expunge(account)
 
-        return self.auth_handler.connect_account(account)
->>>>>>> 64373b6b
+        conn = self.auth_handler.connect_account(account)
+
+        if account.debug:
+            def _log(text):
+                log.debug('imap_log',
+                         conn=id(conn),
+                         account_id=self.account_id,
+                         text=text)
+
+            conn.debug = 4
+            conn._imap._mesg = _log
+        else:
+            conn.debug = False
+
+        return conn
 
     def _new_connection(self):
         conn = self._new_raw_connection()
