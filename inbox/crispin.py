--- conflicted
+++ resolved
@@ -173,19 +173,15 @@
             self.provider_info = account.provider_info
             self.email_address = account.email_address
             self.auth_handler = account.auth_handler
-<<<<<<< HEAD
-=======
             if account.provider == 'gmail':
                 self.client_cls = GmailCrispinClient
             else:
                 self.client_cls = CrispinClient
->>>>>>> f74ac301
 
     def _new_raw_connection(self):
         """Returns a new, authenticated IMAPClient instance for the account."""
         with session_scope() as db_session:
             account = db_session.query(Account).get(self.account_id)
-<<<<<<< HEAD
             conn = self.auth_handler.connect_account(account)
 
             if account.debug:
@@ -200,34 +196,13 @@
             else:
                 conn.debug = False
 
-            # If we can connect the account, then we can set the state
-            # to 'running' if it wasn't already
-            if self.sync_state != 'running':
-                self.sync_state = account.sync_state = 'running'
-
-            if account.provider == 'gmail':
-                client_cls = GmailCrispinClient
-            else:
-                """
-                if 'CONDSTORE' in conn.capabilities():
-                    client_cls = CondStoreCrispinClient
-                else:
-                    client_cls = CrispinClient
-                """
-                client_cls = CrispinClient
-
-        return client_cls(self.account_id, self.provider_info,
-                          self.email_address, conn,
-                          readonly=self.readonly)
-=======
-            return self.auth_handler.connect_account(account)
+            return conn
 
     def _new_connection(self):
         conn = self._new_raw_connection()
         return self.client_cls(self.account_id, self.provider_info,
                                self.email_address, conn,
                                readonly=self.readonly)
->>>>>>> f74ac301
 
 
 def _exc_callback():
@@ -510,16 +485,7 @@
         criteria.
 
         """
-<<<<<<< HEAD
-        full_criteria = ['NOT DELETED']
-        if isinstance(criteria, list):
-            full_criteria.extend(criteria)
-        else:
-            full_criteria.append(criteria)
-        return sorted([long(uid) for uid in self.conn.search(full_criteria)])
-=======
         return sorted([long(uid) for uid in self.conn.search(criteria)])
->>>>>>> f74ac301
 
     def all_uids(self):
         """ Fetch all UIDs associated with the currently selected folder.
@@ -963,63 +929,6 @@
         -------
         list
         """
-<<<<<<< HEAD
-        assert self.selected_folder_name in self.folder_names()['all'], \
-            'Must select All Mail first ({})'.\
-            format(self.selected_folder_name)
-
-        criterion = 'X-GM-THRID {}'.format(g_thrid)
-        uids = [long(uid) for uid in self.conn.search(['NOT DELETED',
-                                                       criterion])]
-        # UIDs ascend over time; return in order most-recent first
-        return sorted(uids, reverse=True)
-
-    def find_messages(self, g_thrid):
-        """ Get UIDs for the [sub]set of messages belonging to the given thread
-            that are in the current folder.
-        """
-        criteria = 'X-GM-THRID {}'.format(g_thrid)
-        return sorted([long(uid) for uid in
-                       self.conn.search(['NOT DELETED', criteria])])
-
-    def get_labels(self, g_thrid):
-        uids = self.find_messages(g_thrid)
-        labels = self.conn.get_gmail_labels(uids)
-
-        # the complicated list comprehension below simply flattens the list
-        unique_labels = set([item for sublist in labels.values()
-                             for item in sublist])
-        return list(unique_labels)
-
-    def delete(self, g_thrid, folder_name):
-        """
-        Permanent delete i.e. remove the corresponding label and add the
-        `Trash` flag. We currently only allow this for Drafts, all other
-        non-All Mail deletes are archives.
-
-        """
-        uids = self.find_messages(g_thrid)
-
-        if folder_name in self.folder_names()['drafts']:
-            # Remove Gmail's `Draft` label
-            self.conn.remove_gmail_labels(uids, ['\Draft'])
-
-            # Move to Gmail's `Trash` folder
-            self.conn.delete_messages(uids)
-            self.conn.expunge()
-
-            # Delete from `Trash`
-            trash_folder_name = self.folder_names()['trash'][0]
-            self.conn.select_folder(trash_folder_name)
-
-            trash_uids = self.find_messages(g_thrid)
-            self.conn.delete_messages(trash_uids)
-            self.conn.expunge()
-
-    def find_by_header(self, header_name, header_value):
-        criteria = ['NOT DELETED',
-                    'HEADER {} {}'.format(header_name, header_value)]
-=======
         uids = [long(uid) for uid in
                 self.conn.search('X-GM-THRID {}'.format(g_thrid))]
         # UIDs ascend over time; return in order most-recent first
@@ -1027,5 +936,4 @@
 
     def find_by_header(self, header_name, header_value):
         criteria = ['HEADER {} {}'.format(header_name, header_value)]
->>>>>>> f74ac301
         return self.conn.search(criteria)