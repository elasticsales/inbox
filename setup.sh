--- conflicted
+++ resolved
@@ -76,13 +76,9 @@
 
 
 color '35;1' 'Installing dependencies from apt-get...'
-<<<<<<< HEAD
 apt-get -y -o Dpkg::Options::="--force-confold" install \
                    git \
-=======
-apt-get -y install git \
                    mercurial \
->>>>>>> 64373b6b
                    wget \
                    mysql-server \
                    mysql-client \
