#!/usr/bin/env python
from gevent import monkey
monkey.patch_all()

import gevent_openssl
gevent_openssl.monkey_patch()

import os
import socket
import platform
import sys

import click

# Check that the inbox package is installed. It seems Vagrant may sometimes
# fail to provision the box appropriately; this check is a reasonable
# approximation of "Did the setup script run?"
try:
    from inbox.config import config as inbox_config
except ImportError:
    sys.exit("Could not find Inbox installation. "
             "Maybe the Vagrant box provisioning didn't succeed?\n"
             "Try running sudo ./setup.sh")

from inbox.util.startup import preflight
from inbox.instrumentation import MetricsRunner
from nylas.logging import get_logger, configure_logging
from inbox.mailsync.service import SyncService

# Set a default timeout for sockets.
SOCKET_TIMEOUT = 2 * 60
socket.setdefaulttimeout(SOCKET_TIMEOUT)


@click.command()
@click.option('--prod/--no-prod', default=False,
              help='Disables the autoreloader and potentially other '
                   'non-production features.')
@click.option('--enable-tracer/--disable-tracer', default=True,
              help='Disables the stuck greenlet tracer')
@click.option('-c', '--config', default=None,
              help='Path to JSON configuration file.')
@click.option('--process_num', default=0,
              help="This process's number in the process group: a unique "
                   "number satisfying 0 <= process_num < total_processes.")
def main(prod, enable_tracer, config, process_num):
    """ Launch the Nylas sync service. """
    configure_logging(log_level=inbox_config.get('LOGLEVEL'))
    os.environ["SENTRY_DSN"] = inbox_config.get("SENTRY_DSN", "")

    if config is not None:
        from inbox.util.startup import load_overrides
        config_path = os.path.abspath(config)
        load_overrides(config_path)

    if not prod:
        preflight()

    total_processes = int(os.environ.get('MAILSYNC_PROCESSES', 1))

    log = get_logger()
    log.info('start',
             components=['mail sync', 'contact sync'],
             host=platform.node(), process_num=process_num,
             total_processes=total_processes,
             recursion_limit=sys.getrecursionlimit())

    print >>sys.stderr, """\033[1;95m
      _   _       _
     | \ | |     | |
     |  \| |_   _| | __ _ ___
     | . ` | | | | |/ _` / __|
     | |\  | |_| | | (_| \__ \\
     \_| \_/\__, |_|\__,_|___/
             __/ |
            |___/
\033[0m\033[94m
      S Y N C   E N G I N E \033[0m

     Use CTRL-C to stop.
     """

    if inbox_config.get('FEATURE_FLAGS', []) != []:
        print >>sys.stderr, "Feature flags enabled: {}\n".format(
            ' '.join(inbox_config['FEATURE_FLAGS']))

<<<<<<< HEAD

    max_blocking_time = inbox_config.get('MAX_BLOCKING_TIME', 1.)

    if enable_tracer and max_blocking_time:
        tracer = Tracer(max_blocking_time=max_blocking_time, gather_stats=True)
        tracer.start()

    if inbox_config.get('DEBUG_PROFILING_ON'):
        from inbox.util.profiling import run_profiler
        port = 16384 + process_num
        gevent.spawn(run_profiler, '0.0.0.0', port)
=======
    port = 16384 + process_num
    enable_profiler = inbox_config.get('DEBUG_PROFILING_ON')
    metrics_runner = MetricsRunner(port, enable_tracer, enable_profiler)
    metrics_runner.start()
>>>>>>> 64373b6b

    sync_service = SyncService(process_num, total_processes)
    sync_service.run()

    print >>sys.stderr, "\033[94mInbox exiting...\033[0m"


if __name__ == '__main__':
    main()<|MERGE_RESOLUTION|>--- conflicted
+++ resolved
@@ -84,24 +84,10 @@
         print >>sys.stderr, "Feature flags enabled: {}\n".format(
             ' '.join(inbox_config['FEATURE_FLAGS']))
 
-<<<<<<< HEAD
-
-    max_blocking_time = inbox_config.get('MAX_BLOCKING_TIME', 1.)
-
-    if enable_tracer and max_blocking_time:
-        tracer = Tracer(max_blocking_time=max_blocking_time, gather_stats=True)
-        tracer.start()
-
-    if inbox_config.get('DEBUG_PROFILING_ON'):
-        from inbox.util.profiling import run_profiler
-        port = 16384 + process_num
-        gevent.spawn(run_profiler, '0.0.0.0', port)
-=======
     port = 16384 + process_num
     enable_profiler = inbox_config.get('DEBUG_PROFILING_ON')
     metrics_runner = MetricsRunner(port, enable_tracer, enable_profiler)
     metrics_runner.start()
->>>>>>> 64373b6b
 
     sync_service = SyncService(process_num, total_processes)
     sync_service.run()
